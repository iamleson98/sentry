from datetime import timedelta
from unittest.mock import patch

from django.utils import timezone

from sentry.api.serializers import serialize
<<<<<<< HEAD
=======
from sentry.issues.grouptype import PerformanceNPlusOneGroupType
>>>>>>> bc2f8933
from sentry.models import (
    Group,
    GroupLink,
    GroupResolution,
    GroupSnooze,
    GroupStatus,
    GroupSubscription,
    NotificationSetting,
    UserOption,
)
from sentry.notifications.types import NotificationSettingOptionValues, NotificationSettingTypes
from sentry.testutils import TestCase
from sentry.testutils.helpers.datetime import before_now
from sentry.testutils.silo import exempt_from_silo_limits, region_silo_test
from sentry.types.integrations import ExternalProviders
from sentry.types.issues import GroupType


@region_silo_test(stable=True)
class GroupSerializerTest(TestCase):
    def test_project(self):
        user = self.create_user()
        group = self.create_group()

        result = serialize(group, user)
        assert result["project"]
        assert "id" in result["project"]
        assert "name" in result["project"]
        assert "slug" in result["project"]
        assert "platform" in result["project"]

    def test_is_ignored_with_expired_snooze(self):
        now = timezone.now()

        user = self.create_user()
        group = self.create_group(status=GroupStatus.IGNORED)
        GroupSnooze.objects.create(group=group, until=now - timedelta(minutes=1))

        result = serialize(group, user)
        assert result["status"] == "unresolved"
        assert result["statusDetails"] == {}

    def test_is_ignored_with_valid_snooze(self):
        now = timezone.now()

        user = self.create_user()
        group = self.create_group(status=GroupStatus.IGNORED)
        snooze = GroupSnooze.objects.create(group=group, until=now + timedelta(minutes=1))

        result = serialize(group, user)
        assert result["status"] == "ignored"
        assert result["statusDetails"]["ignoreCount"] == snooze.count
        assert result["statusDetails"]["ignoreWindow"] == snooze.window
        assert result["statusDetails"]["ignoreUserCount"] == snooze.user_count
        assert result["statusDetails"]["ignoreUserWindow"] == snooze.user_window
        assert result["statusDetails"]["ignoreUntil"] == snooze.until
        assert result["statusDetails"]["actor"] is None

    def test_is_ignored_with_valid_snooze_and_actor(self):
        now = timezone.now()

        user = self.create_user()
        group = self.create_group(status=GroupStatus.IGNORED)
        GroupSnooze.objects.create(group=group, until=now + timedelta(minutes=1), actor_id=user.id)

        result = serialize(group, user)
        assert result["status"] == "ignored"
        assert result["statusDetails"]["actor"]["id"] == str(user.id)

    def test_resolved_in_next_release(self):
        release = self.create_release(project=self.project, version="a")
        user = self.create_user()
        group = self.create_group(status=GroupStatus.RESOLVED)
        GroupResolution.objects.create(
            group=group, release=release, type=GroupResolution.Type.in_next_release
        )

        result = serialize(group, user)
        assert result["status"] == "resolved"
        assert result["statusDetails"] == {"inNextRelease": True, "actor": None}

    def test_resolved_in_release(self):
        release = self.create_release(project=self.project, version="a")
        user = self.create_user()
        group = self.create_group(status=GroupStatus.RESOLVED)
        GroupResolution.objects.create(
            group=group, release=release, type=GroupResolution.Type.in_release
        )

        result = serialize(group, user)
        assert result["status"] == "resolved"
        assert result["statusDetails"] == {"inRelease": "a", "actor": None}

    def test_resolved_with_actor(self):
        release = self.create_release(project=self.project, version="a")
        user = self.create_user()
        group = self.create_group(status=GroupStatus.RESOLVED)
        GroupResolution.objects.create(
            group=group, release=release, type=GroupResolution.Type.in_release, actor_id=user.id
        )

        result = serialize(group, user)
        assert result["status"] == "resolved"
        assert result["statusDetails"]["actor"]["id"] == str(user.id)

    def test_resolved_in_commit(self):
        repo = self.create_repo(project=self.project)
        commit = self.create_commit(repo=repo)
        user = self.create_user()
        group = self.create_group(status=GroupStatus.RESOLVED)
        GroupLink.objects.create(
            group_id=group.id,
            project_id=group.project_id,
            linked_id=commit.id,
            linked_type=GroupLink.LinkedType.commit,
            relationship=GroupLink.Relationship.resolves,
        )

        result = serialize(group, user)
        assert result["status"] == "resolved"
        assert result["statusDetails"]["inCommit"]["id"] == commit.key

    @patch("sentry.models.Group.is_over_resolve_age")
    def test_auto_resolved(self, mock_is_over_resolve_age):
        mock_is_over_resolve_age.return_value = True

        user = self.create_user()
        group = self.create_group(status=GroupStatus.UNRESOLVED)

        result = serialize(group, user)
        assert result["status"] == "resolved"
        assert result["statusDetails"] == {"autoResolved": True}

    def test_subscribed(self):
        user = self.create_user()
        group = self.create_group()

        GroupSubscription.objects.create(
            user_id=user.id, group=group, project=group.project, is_active=True
        )

        result = serialize(group, user)
        assert result["isSubscribed"]
        assert result["subscriptionDetails"] == {"reason": "unknown"}

    def test_explicit_unsubscribed(self):
        user = self.create_user()
        group = self.create_group()

        GroupSubscription.objects.create(
            user_id=user.id, group=group, project=group.project, is_active=False
        )

        result = serialize(group, user)
        assert not result["isSubscribed"]
        assert not result["subscriptionDetails"]

    def test_implicit_subscribed(self):
        user = self.create_user()
        group = self.create_group()

        combinations = (
            # (default, project, subscribed, has_details)
            (
                NotificationSettingOptionValues.ALWAYS,
                NotificationSettingOptionValues.DEFAULT,
                True,
                False,
            ),
            (
                NotificationSettingOptionValues.ALWAYS,
                NotificationSettingOptionValues.ALWAYS,
                True,
                False,
            ),
            (
                NotificationSettingOptionValues.ALWAYS,
                NotificationSettingOptionValues.SUBSCRIBE_ONLY,
                False,
                False,
            ),
            (
                NotificationSettingOptionValues.ALWAYS,
                NotificationSettingOptionValues.NEVER,
                False,
                True,
            ),
            (
                NotificationSettingOptionValues.DEFAULT,
                NotificationSettingOptionValues.DEFAULT,
                False,
                False,
            ),
            (
                NotificationSettingOptionValues.SUBSCRIBE_ONLY,
                NotificationSettingOptionValues.DEFAULT,
                False,
                False,
            ),
            (
                NotificationSettingOptionValues.SUBSCRIBE_ONLY,
                NotificationSettingOptionValues.ALWAYS,
                True,
                False,
            ),
            (
                NotificationSettingOptionValues.SUBSCRIBE_ONLY,
                NotificationSettingOptionValues.SUBSCRIBE_ONLY,
                False,
                False,
            ),
            (
                NotificationSettingOptionValues.SUBSCRIBE_ONLY,
                NotificationSettingOptionValues.NEVER,
                False,
                True,
            ),
            (
                NotificationSettingOptionValues.NEVER,
                NotificationSettingOptionValues.DEFAULT,
                False,
                True,
            ),
            (
                NotificationSettingOptionValues.NEVER,
                NotificationSettingOptionValues.ALWAYS,
                True,
                False,
            ),
            (
                NotificationSettingOptionValues.NEVER,
                NotificationSettingOptionValues.SUBSCRIBE_ONLY,
                False,
                False,
            ),
            (
                NotificationSettingOptionValues.NEVER,
                NotificationSettingOptionValues.NEVER,
                False,
                True,
            ),
        )

        for default_value, project_value, is_subscribed, has_details in combinations:
            UserOption.objects.clear_local_cache()

            with exempt_from_silo_limits():
                for provider in [ExternalProviders.EMAIL, ExternalProviders.SLACK]:
                    NotificationSetting.objects.update_settings(
                        provider,
                        NotificationSettingTypes.WORKFLOW,
                        default_value,
                        user=user,
                    )
                    NotificationSetting.objects.update_settings(
                        provider,
                        NotificationSettingTypes.WORKFLOW,
                        project_value,
                        user=user,
                        project=group.project,
                    )

            result = serialize(group, user)
            subscription_details = result.get("subscriptionDetails")

            assert result["isSubscribed"] is is_subscribed
            assert (
                subscription_details == {"disabled": True}
                if has_details
                else subscription_details is None
            )

    def test_global_no_conversations_overrides_group_subscription(self):
        user = self.create_user()
        group = self.create_group()

        GroupSubscription.objects.create(
            user_id=user.id, group=group, project=group.project, is_active=True
        )

        with exempt_from_silo_limits():
            NotificationSetting.objects.update_settings(
                ExternalProviders.EMAIL,
                NotificationSettingTypes.WORKFLOW,
                NotificationSettingOptionValues.NEVER,
                user=user,
            )

            NotificationSetting.objects.update_settings(
                ExternalProviders.SLACK,
                NotificationSettingTypes.WORKFLOW,
                NotificationSettingOptionValues.NEVER,
                user=user,
            )

        result = serialize(group, user)
        assert not result["isSubscribed"]
        assert result["subscriptionDetails"] == {"disabled": True}

    def test_project_no_conversations_overrides_group_subscription(self):
        user = self.create_user()
        group = self.create_group()

        GroupSubscription.objects.create(
            user_id=user.id, group=group, project=group.project, is_active=True
        )

        with exempt_from_silo_limits():
            NotificationSetting.objects.update_settings(
                ExternalProviders.EMAIL,
                NotificationSettingTypes.WORKFLOW,
                NotificationSettingOptionValues.NEVER,
                user=user,
                project=group.project,
            )

            NotificationSetting.objects.update_settings(
                ExternalProviders.SLACK,
                NotificationSettingTypes.WORKFLOW,
                NotificationSettingOptionValues.NEVER,
                user=user,
                project=group.project,
            )

        result = serialize(group, user)
        assert not result["isSubscribed"]
        assert result["subscriptionDetails"] == {"disabled": True}

    def test_no_user_unsubscribed(self):
        group = self.create_group()

        result = serialize(group)
        assert not result["isSubscribed"]

    def test_reprocessing(self):
        from sentry.reprocessing2 import start_group_reprocessing

        group = self.create_group()
        start_group_reprocessing(
            project_id=group.project_id, group_id=group.id, remaining_events="delete"
        )

        result = serialize(Group.objects.get(id=group.id))

        assert result["status"] == "reprocessing"
        assert result["statusDetails"] == {
            "pendingEvents": 0,
            "info": {
                "syncCount": 0,
                "totalEvents": 0,
                "dateCreated": result["statusDetails"]["info"]["dateCreated"],
            },
        }

    def test_perf_issue(self):
        cur_time = before_now(minutes=1)
        event_data = {
            "type": "transaction",
            "level": "info",
            "message": "transaction message",
            "contexts": {"trace": {"trace_id": "b" * 32, "span_id": "c" * 16, "op": ""}},
            "timestamp": cur_time.timestamp(),
            "start_timestamp": cur_time.timestamp(),
            "received": cur_time.timestamp(),
            "fingerprint": [f"{GroupType.PERFORMANCE_N_PLUS_ONE_DB_QUERIES.value}-group1"],
        }
        event = self.store_event(
            data=event_data,
            project_id=self.project.id,
        )
        perf_group = event.groups[0]
        serialized = serialize(perf_group)
        assert serialized["count"] == "1"
        assert serialized["issueCategory"] == "performance"
        assert serialized["issueType"] == "performance_n_plus_one_db_queries"<|MERGE_RESOLUTION|>--- conflicted
+++ resolved
@@ -4,10 +4,7 @@
 from django.utils import timezone
 
 from sentry.api.serializers import serialize
-<<<<<<< HEAD
-=======
 from sentry.issues.grouptype import PerformanceNPlusOneGroupType
->>>>>>> bc2f8933
 from sentry.models import (
     Group,
     GroupLink,
