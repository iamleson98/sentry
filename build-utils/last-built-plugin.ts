/* eslint-env node */

<<<<<<< HEAD
import fs from 'fs';
import path from 'path';

import type {Compiler} from '@rspack/core';
=======
import fs from 'node:fs';
import path from 'node:path';
import type webpack from 'webpack';
>>>>>>> ec943197

type Options = {
  basePath: string;
};

class LastBuiltPlugin {
  basePath: string;
  isWatchMode: boolean;

  constructor({basePath}: Options) {
    this.basePath = basePath;
    this.isWatchMode = false;
  }

  apply(compiler: Compiler) {
    compiler.hooks.watchRun.tapAsync('LastBuiltPlugin', (_, callback) => {
      this.isWatchMode = true;
      callback();
    });

    compiler.hooks.done.tapAsync('LastBuiltPlugin', (_, callback) => {
      // If this is in watch mode, then assets will *NOT* be written to disk
      // We only want to record when we write to disk since this plugin is for
      // our acceptance test (which require assets to be on fs)
      if (this.isWatchMode) {
        callback();
        return;
      }

      fs.writeFile(
        path.join(this.basePath, '.webpack.meta'),
        JSON.stringify({
          // in seconds
          built: Math.floor(new Date(new Date().toUTCString()).getTime() / 1000),
        }),
        callback
      );
    });
  }
}

export default LastBuiltPlugin;<|MERGE_RESOLUTION|>--- conflicted
+++ resolved
@@ -1,15 +1,8 @@
 /* eslint-env node */
 
-<<<<<<< HEAD
-import fs from 'fs';
-import path from 'path';
-
 import type {Compiler} from '@rspack/core';
-=======
 import fs from 'node:fs';
 import path from 'node:path';
-import type webpack from 'webpack';
->>>>>>> ec943197
 
 type Options = {
   basePath: string;
