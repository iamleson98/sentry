import dataclasses
import logging
import random
from collections.abc import Mapping
from typing import Any

import sentry_sdk
from arroyo.backends.kafka.consumer import Headers, KafkaPayload
from arroyo.processing.strategies import RunTask
from arroyo.processing.strategies.abstract import ProcessingStrategy, ProcessingStrategyFactory
from arroyo.processing.strategies.commit import CommitOffsets
from arroyo.types import BrokerValue, Commit, Message, Partition
from sentry_kafka_schemas import get_codec
from sentry_kafka_schemas.codecs import Codec
from sentry_kafka_schemas.schema_types.snuba_spans_v1 import SpanEvent

from sentry import options
from sentry.spans.buffer.redis import RedisSpansBuffer
from sentry.spans.produce_segment import produce_segment_to_kafka
<<<<<<< HEAD
from sentry.utils import json, metrics
=======
from sentry.utils import metrics
>>>>>>> be9c4862
from sentry.utils.arroyo import MultiprocessingPool, RunTaskWithMultiprocessing

logger = logging.getLogger(__name__)
SPAN_SCHEMA: Codec[SpanEvent] = get_codec("snuba-spans")

BATCH_SIZE = 100


@dataclasses.dataclass
class ProduceSegmentContext:
    should_process_segments: bool
    timestamp: int
    partition: int


def get_project_id(headers: Headers) -> int | None:
    for k, v in headers:
        if k == "project_id":
            return int(v.decode("utf-8"))

    return None


def _deserialize_span(value: bytes) -> Mapping[str, Any]:
    return SPAN_SCHEMA.decode(value)


def _process_message(message: Message[KafkaPayload]) -> ProduceSegmentContext | None:
    if not options.get("standalone-spans.process-spans-consumer.enable"):
        return None

    try:
        project_id = get_project_id(message.payload.headers)
    except Exception:
        logger.exception("Failed to parse span message header")
        return None

    if project_id is None or project_id not in options.get(
        "standalone-spans.process-spans-consumer.project-allowlist"
    ):
        return None

    assert isinstance(message.value, BrokerValue)
    metrics.incr("process_spans.spans.received.count")

    with sentry_sdk.start_transaction(op="process", name="spans.process.process_message") as txn:
        payload_value = message.payload.value
        timestamp = int(message.value.timestamp.timestamp())
        partition = message.value.partition.index

<<<<<<< HEAD
        txn.set_tag("payload", payload_value)

        span = json.loads(payload_value)
=======
        if random.random() < 0.005:
            sentry_sdk.set_context("payload", {"value": str(payload_value)})
            txn.set_tag("has_payload", True)

        span = _deserialize_span(payload_value)
>>>>>>> be9c4862
        segment_id = span["segment_id"]
        trace_id = span["trace_id"]

        txn.set_tag("trace.id", trace_id)
        txn.set_tag("segment.id", segment_id)
        sentry_sdk.set_measurement("num_keys", len(span))

        client = RedisSpansBuffer()

        should_process_segments = client.write_span_and_check_processing(
            project_id, segment_id, timestamp, partition, payload_value
        )

        metrics.incr("process_spans.spans.write.count")

    return ProduceSegmentContext(
        should_process_segments=should_process_segments, timestamp=timestamp, partition=partition
    )


def process_message(message: Message[KafkaPayload]) -> ProduceSegmentContext | None:
    try:
        return _process_message(message)
    except Exception:
        sentry_sdk.capture_exception()
        return None


def _produce_segment(message: Message[ProduceSegmentContext | None]):
    if message.payload is None:
        return

    context: ProduceSegmentContext = message.payload

    if context.should_process_segments:
        with sentry_sdk.start_transaction(
            op="process", name="spans.process.produce_segment"
        ) as txn:
            client = RedisSpansBuffer()
<<<<<<< HEAD
=======
            payload_context = {}
>>>>>>> be9c4862

            with txn.start_child(op="process", description="fetch_unprocessed_segments"):
                keys = client.get_unprocessed_segments_and_prune_bucket(
                    context.timestamp, context.partition
                )

            sentry_sdk.set_measurement("segments.count", len(keys))
            if len(keys) > 0:
<<<<<<< HEAD
                txn.set_tag("sample_key", keys[0])

            example_segment = None
=======
                payload_context["sample_key"] = keys[0]

            sample_span = None
>>>>>>> be9c4862
            total_spans_read = 0
            # With pipelining, redis server is forced to queue replies using
            # up memory, so batching the keys we fetch.
            with txn.start_child(op="process", description="produce_fetched_segments"):
                for i in range(0, len(keys), BATCH_SIZE):
                    segments = client.read_and_expire_many_segments(keys[i : i + BATCH_SIZE])

                    for segment in segments:
                        total_spans_read += len(segment)
                        if len(segment) > 0:
<<<<<<< HEAD
                            example_segment = segment[0]
                        produce_segment_to_kafka(segment)

            metrics.incr("process_spans.spans.read.count", total_spans_read)
            if example_segment:
                txn.set_tag("sample_span", example_segment)
=======
                            sample_span = segment[0]
                        produce_segment_to_kafka(segment)

            metrics.incr("process_spans.spans.read.count", total_spans_read)
            if sample_span and random.random() < 0.01:
                txn.set_tag("has_payload", True)
                payload_context["sample_span"] = str(sample_span)

            sentry_sdk.set_context("payload", payload_context)
>>>>>>> be9c4862


def produce_segment(message: Message[ProduceSegmentContext | None]):
    try:
        _produce_segment(message)
    except Exception:
        sentry_sdk.capture_exception()


class ProcessSpansStrategyFactory(ProcessingStrategyFactory[KafkaPayload]):
    def __init__(
        self,
        max_batch_size: int,
        max_batch_time: int,
        num_processes: int,
        input_block_size: int | None,
        output_block_size: int | None,
    ):
        super().__init__()
        self.max_batch_size = max_batch_size
        self.max_batch_time = max_batch_time
        self.input_block_size = input_block_size
        self.output_block_size = output_block_size
        self.pool = MultiprocessingPool(num_processes)

    def create_with_partitions(
        self,
        commit: Commit,
        partitions: Mapping[Partition, int],
    ) -> ProcessingStrategy[KafkaPayload]:
        next_step = RunTask(function=produce_segment, next_step=CommitOffsets(commit))

        return RunTaskWithMultiprocessing(
            function=process_message,
            next_step=next_step,
            max_batch_size=self.max_batch_size,
            max_batch_time=self.max_batch_time,
            pool=self.pool,
            input_block_size=self.input_block_size,
            output_block_size=self.output_block_size,
        )<|MERGE_RESOLUTION|>--- conflicted
+++ resolved
@@ -17,11 +17,7 @@
 from sentry import options
 from sentry.spans.buffer.redis import RedisSpansBuffer
 from sentry.spans.produce_segment import produce_segment_to_kafka
-<<<<<<< HEAD
 from sentry.utils import json, metrics
-=======
-from sentry.utils import metrics
->>>>>>> be9c4862
 from sentry.utils.arroyo import MultiprocessingPool, RunTaskWithMultiprocessing
 
 logger = logging.getLogger(__name__)
@@ -72,17 +68,11 @@
         timestamp = int(message.value.timestamp.timestamp())
         partition = message.value.partition.index
 
-<<<<<<< HEAD
-        txn.set_tag("payload", payload_value)
-
-        span = json.loads(payload_value)
-=======
         if random.random() < 0.005:
             sentry_sdk.set_context("payload", {"value": str(payload_value)})
             txn.set_tag("has_payload", True)
 
-        span = _deserialize_span(payload_value)
->>>>>>> be9c4862
+        span = json.loads(payload_value)
         segment_id = span["segment_id"]
         trace_id = span["trace_id"]
 
@@ -122,10 +112,7 @@
             op="process", name="spans.process.produce_segment"
         ) as txn:
             client = RedisSpansBuffer()
-<<<<<<< HEAD
-=======
             payload_context = {}
->>>>>>> be9c4862
 
             with txn.start_child(op="process", description="fetch_unprocessed_segments"):
                 keys = client.get_unprocessed_segments_and_prune_bucket(
@@ -134,15 +121,9 @@
 
             sentry_sdk.set_measurement("segments.count", len(keys))
             if len(keys) > 0:
-<<<<<<< HEAD
-                txn.set_tag("sample_key", keys[0])
-
-            example_segment = None
-=======
                 payload_context["sample_key"] = keys[0]
 
             sample_span = None
->>>>>>> be9c4862
             total_spans_read = 0
             # With pipelining, redis server is forced to queue replies using
             # up memory, so batching the keys we fetch.
@@ -153,14 +134,6 @@
                     for segment in segments:
                         total_spans_read += len(segment)
                         if len(segment) > 0:
-<<<<<<< HEAD
-                            example_segment = segment[0]
-                        produce_segment_to_kafka(segment)
-
-            metrics.incr("process_spans.spans.read.count", total_spans_read)
-            if example_segment:
-                txn.set_tag("sample_span", example_segment)
-=======
                             sample_span = segment[0]
                         produce_segment_to_kafka(segment)
 
@@ -170,7 +143,6 @@
                 payload_context["sample_span"] = str(sample_span)
 
             sentry_sdk.set_context("payload", payload_context)
->>>>>>> be9c4862
 
 
 def produce_segment(message: Message[ProduceSegmentContext | None]):
