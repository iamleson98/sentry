from __future__ import annotations

from django.conf.urls import include
from django.urls import URLPattern, URLResolver, re_path

from sentry.api.endpoints.group_autofix_setup_check import GroupAutofixSetupCheck
from sentry.api.endpoints.group_event_details import GroupEventDetailsEndpoint
from sentry.api.endpoints.group_similar_issues_embeddings import (
    GroupSimilarIssuesEmbeddingsEndpoint,
)
from sentry.api.endpoints.issues.related_issues import RelatedIssuesEndpoint
from sentry.api.endpoints.org_auth_token_details import OrgAuthTokenDetailsEndpoint
from sentry.api.endpoints.org_auth_tokens import OrgAuthTokensEndpoint
from sentry.api.endpoints.organization_events_root_cause_analysis import (
    OrganizationEventsRootCauseAnalysisEndpoint,
)
from sentry.api.endpoints.organization_integration_migrate_opsgenie import (
    OrganizationIntegrationMigrateOpsgenieEndpoint,
)
from sentry.api.endpoints.organization_minimal_projects import OrganizationMinimalProjectsEndpoint
from sentry.api.endpoints.organization_missing_org_members import OrganizationMissingMembersEndpoint
from sentry.api.endpoints.organization_projects_experiment import (
    OrganizationProjectsExperimentEndpoint,
)
from sentry.api.endpoints.organization_spans_aggregation import OrganizationSpansAggregationEndpoint
from sentry.api.endpoints.organization_stats_summary import OrganizationStatsSummaryEndpoint
from sentry.api.endpoints.organization_unsubscribe import (
    OrganizationUnsubscribeIssue,
    OrganizationUnsubscribeProject,
)
from sentry.api.endpoints.project_stacktrace_coverage import ProjectStacktraceCoverageEndpoint
from sentry.api.endpoints.project_statistical_detectors import ProjectStatisticalDetectors
from sentry.api.endpoints.release_thresholds.release_threshold import ReleaseThresholdEndpoint
from sentry.api.endpoints.release_thresholds.release_threshold_details import (
    ReleaseThresholdDetailsEndpoint,
)
from sentry.api.endpoints.release_thresholds.release_threshold_index import (
    ReleaseThresholdIndexEndpoint,
)
from sentry.api.endpoints.release_thresholds.release_threshold_status_index import (
    ReleaseThresholdStatusIndexEndpoint,
)
from sentry.api.endpoints.relocations.abort import RelocationAbortEndpoint
from sentry.api.endpoints.relocations.artifacts.details import RelocationArtifactDetailsEndpoint
from sentry.api.endpoints.relocations.artifacts.index import RelocationArtifactIndexEndpoint
from sentry.api.endpoints.relocations.cancel import RelocationCancelEndpoint
from sentry.api.endpoints.relocations.details import RelocationDetailsEndpoint
from sentry.api.endpoints.relocations.index import RelocationIndexEndpoint
from sentry.api.endpoints.relocations.pause import RelocationPauseEndpoint
from sentry.api.endpoints.relocations.public_key import RelocationPublicKeyEndpoint
from sentry.api.endpoints.relocations.recover import RelocationRecoverEndpoint
from sentry.api.endpoints.relocations.retry import RelocationRetryEndpoint
from sentry.api.endpoints.relocations.unpause import RelocationUnpauseEndpoint
from sentry.api.endpoints.seer_rpc import SeerRpcServiceEndpoint
from sentry.api.endpoints.source_map_debug_blue_thunder_edition import (
    SourceMapDebugBlueThunderEditionEndpoint,
)
from sentry.api.utils import method_dispatch
from sentry.data_export.endpoints.data_export import DataExportEndpoint
from sentry.data_export.endpoints.data_export_details import DataExportDetailsEndpoint
from sentry.discover.endpoints.discover_homepage_query import DiscoverHomepageQueryEndpoint
from sentry.discover.endpoints.discover_key_transactions import (
    KeyTransactionEndpoint,
    KeyTransactionListEndpoint,
)
from sentry.discover.endpoints.discover_saved_queries import DiscoverSavedQueriesEndpoint
from sentry.discover.endpoints.discover_saved_query_detail import (
    DiscoverSavedQueryDetailEndpoint,
    DiscoverSavedQueryVisitEndpoint,
)
from sentry.incidents.endpoints.organization_alert_rule_activations import (
    OrganizationAlertRuleActivationsEndpoint,
)
from sentry.incidents.endpoints.organization_alert_rule_available_action_index import (
    OrganizationAlertRuleAvailableActionIndexEndpoint,
)
from sentry.incidents.endpoints.organization_alert_rule_details import (
    OrganizationAlertRuleDetailsEndpoint,
)
from sentry.incidents.endpoints.organization_alert_rule_index import (
    OrganizationAlertRuleIndexEndpoint,
    OrganizationCombinedRuleIndexEndpoint,
)
from sentry.incidents.endpoints.organization_incident_activity_index import (
    OrganizationIncidentActivityIndexEndpoint,
)
from sentry.incidents.endpoints.organization_incident_comment_details import (
    OrganizationIncidentCommentDetailsEndpoint,
)
from sentry.incidents.endpoints.organization_incident_comment_index import (
    OrganizationIncidentCommentIndexEndpoint,
)
from sentry.incidents.endpoints.organization_incident_details import (
    OrganizationIncidentDetailsEndpoint,
)
from sentry.incidents.endpoints.organization_incident_index import OrganizationIncidentIndexEndpoint
from sentry.incidents.endpoints.organization_incident_seen import OrganizationIncidentSeenEndpoint
from sentry.incidents.endpoints.organization_incident_subscription_index import (
    OrganizationIncidentSubscriptionIndexEndpoint,
)
from sentry.incidents.endpoints.project_alert_rule_details import ProjectAlertRuleDetailsEndpoint
from sentry.incidents.endpoints.project_alert_rule_index import ProjectAlertRuleIndexEndpoint
from sentry.incidents.endpoints.project_alert_rule_task_details import (
    ProjectAlertRuleTaskDetailsEndpoint,
)
from sentry.issues.endpoints import (
    ActionableItemsEndpoint,
    GroupEventsEndpoint,
    OrganizationActivityEndpoint,
    OrganizationGroupIndexEndpoint,
    OrganizationReleasePreviousCommitsEndpoint,
    OrganizationSearchesEndpoint,
    ProjectStacktraceLinkEndpoint,
    SourceMapDebugEndpoint,
)
from sentry.monitors.endpoints.monitor_ingest_checkin_attachment import (
    MonitorIngestCheckinAttachmentEndpoint,
)
from sentry.monitors.endpoints.organization_monitor_checkin_attachment import (
    OrganizationMonitorCheckInAttachmentEndpoint,
)
from sentry.monitors.endpoints.organization_monitor_checkin_index import (
    OrganizationMonitorCheckInIndexEndpoint,
)
from sentry.monitors.endpoints.organization_monitor_details import (
    OrganizationMonitorDetailsEndpoint,
)
from sentry.monitors.endpoints.organization_monitor_environment_details import (
    OrganizationMonitorEnvironmentDetailsEndpoint,
)
from sentry.monitors.endpoints.organization_monitor_index import OrganizationMonitorIndexEndpoint
from sentry.monitors.endpoints.organization_monitor_index_stats import (
    OrganizationMonitorIndexStatsEndpoint,
)
from sentry.monitors.endpoints.organization_monitor_processing_errors_index import (
    OrganizationMonitorProcessingErrorsIndexEndpoint,
)
from sentry.monitors.endpoints.organization_monitor_schedule_sample_data import (
    OrganizationMonitorScheduleSampleDataEndpoint,
)
from sentry.monitors.endpoints.organization_monitor_stats import OrganizationMonitorStatsEndpoint
from sentry.monitors.endpoints.project_monitor_checkin_attachment import (
    ProjectMonitorCheckInAttachmentEndpoint,
)
from sentry.monitors.endpoints.project_monitor_checkin_index import (
    ProjectMonitorCheckInIndexEndpoint,
)
from sentry.monitors.endpoints.project_monitor_details import ProjectMonitorDetailsEndpoint
from sentry.monitors.endpoints.project_monitor_environment_details import (
    ProjectMonitorEnvironmentDetailsEndpoint,
)
from sentry.monitors.endpoints.project_monitor_processing_errors_index import (
    ProjectMonitorProcessingErrorsIndexEndpoint,
)
from sentry.monitors.endpoints.project_monitor_stats import ProjectMonitorStatsEndpoint
from sentry.monitors.endpoints.project_processing_errors_details import (
    ProjectProcessingErrorsDetailsEndpoint,
)
from sentry.replays.endpoints.organization_replay_count import OrganizationReplayCountEndpoint
from sentry.replays.endpoints.organization_replay_details import OrganizationReplayDetailsEndpoint
from sentry.replays.endpoints.organization_replay_events_meta import (
    OrganizationReplayEventsMetaEndpoint,
)
from sentry.replays.endpoints.organization_replay_index import OrganizationReplayIndexEndpoint
from sentry.replays.endpoints.organization_replay_selector_index import (
    OrganizationReplaySelectorIndexEndpoint,
)
from sentry.replays.endpoints.project_replay_accessibility_issues import (
    ProjectReplayAccessibilityIssuesEndpoint,
)
from sentry.replays.endpoints.project_replay_clicks_index import ProjectReplayClicksIndexEndpoint
from sentry.replays.endpoints.project_replay_details import ProjectReplayDetailsEndpoint
from sentry.replays.endpoints.project_replay_recording_segment_details import (
    ProjectReplayRecordingSegmentDetailsEndpoint,
)
from sentry.replays.endpoints.project_replay_recording_segment_index import (
    ProjectReplayRecordingSegmentIndexEndpoint,
)
from sentry.replays.endpoints.project_replay_video_details import ProjectReplayVideoDetailsEndpoint
from sentry.replays.endpoints.project_replay_viewed_by import ProjectReplayViewedByEndpoint
from sentry.rules.history.endpoints.project_rule_group_history import (
    ProjectRuleGroupHistoryIndexEndpoint,
)
from sentry.rules.history.endpoints.project_rule_stats import ProjectRuleStatsIndexEndpoint
from sentry.scim.endpoints.members import OrganizationSCIMMemberDetails, OrganizationSCIMMemberIndex
from sentry.scim.endpoints.schemas import OrganizationSCIMSchemaIndex
from sentry.scim.endpoints.teams import OrganizationSCIMTeamDetails, OrganizationSCIMTeamIndex

from .endpoints.accept_organization_invite import AcceptOrganizationInvite
from .endpoints.accept_project_transfer import AcceptProjectTransferEndpoint
from .endpoints.admin_project_configs import AdminRelayProjectConfigsEndpoint
from .endpoints.api_application_details import ApiApplicationDetailsEndpoint
from .endpoints.api_application_rotate_secret import ApiApplicationRotateSecretEndpoint
from .endpoints.api_applications import ApiApplicationsEndpoint
from .endpoints.api_authorizations import ApiAuthorizationsEndpoint
from .endpoints.api_tokens import ApiTokensEndpoint
from .endpoints.artifact_bundles import ArtifactBundlesEndpoint
from .endpoints.artifact_lookup import ProjectArtifactLookupEndpoint
from .endpoints.assistant import AssistantEndpoint
from .endpoints.auth_config import AuthConfigEndpoint
from .endpoints.auth_index import AuthIndexEndpoint
from .endpoints.auth_login import AuthLoginEndpoint
from .endpoints.authenticator_index import AuthenticatorIndexEndpoint
from .endpoints.avatar import (
    DocIntegrationAvatarEndpoint,
    OrganizationAvatarEndpoint,
    SentryAppAvatarEndpoint,
    UserAvatarEndpoint,
)
from .endpoints.broadcast_details import BroadcastDetailsEndpoint
from .endpoints.broadcast_index import BroadcastIndexEndpoint
from .endpoints.builtin_symbol_sources import BuiltinSymbolSourcesEndpoint
from .endpoints.catchall import CatchallEndpoint
from .endpoints.check_am2_compatibility import CheckAM2CompatibilityEndpoint
from .endpoints.chunk import ChunkUploadEndpoint
from .endpoints.codeowners import (
    ExternalTeamDetailsEndpoint,
    ExternalTeamEndpoint,
    ExternalUserDetailsEndpoint,
    ExternalUserEndpoint,
    ProjectCodeOwnersDetailsEndpoint,
    ProjectCodeOwnersEndpoint,
)
from .endpoints.custom_rules import CustomRulesEndpoint
from .endpoints.data_scrubbing_selector_suggestions import DataScrubbingSelectorSuggestionsEndpoint
from .endpoints.debug_files import (
    AssociateDSymFilesEndpoint,
    DebugFilesEndpoint,
    DifAssembleEndpoint,
    ProguardArtifactReleasesEndpoint,
    SourceMapsEndpoint,
    UnknownDebugFilesEndpoint,
)
from .endpoints.event_ai_suggested_fix import EventAiSuggestedFixEndpoint
from .endpoints.event_apple_crash_report import EventAppleCrashReportEndpoint
from .endpoints.event_attachment_details import EventAttachmentDetailsEndpoint
from .endpoints.event_attachments import EventAttachmentsEndpoint
from .endpoints.event_file_committers import EventFileCommittersEndpoint
from .endpoints.event_grouping_info import EventGroupingInfoEndpoint
from .endpoints.event_owners import EventOwnersEndpoint
from .endpoints.event_reprocessable import EventReprocessableEndpoint
from .endpoints.filechange import CommitFileChangeEndpoint
from .endpoints.group_activities import GroupActivitiesEndpoint
from .endpoints.group_ai_autofix import GroupAutofixEndpoint
from .endpoints.group_attachments import GroupAttachmentsEndpoint
from .endpoints.group_autofix_update import GroupAutofixUpdateEndpoint
from .endpoints.group_current_release import GroupCurrentReleaseEndpoint
from .endpoints.group_details import GroupDetailsEndpoint
from .endpoints.group_external_issue_details import GroupExternalIssueDetailsEndpoint
from .endpoints.group_external_issues import GroupExternalIssuesEndpoint
from .endpoints.group_first_last_release import GroupFirstLastReleaseEndpoint
from .endpoints.group_hashes import GroupHashesEndpoint
from .endpoints.group_hashes_split import GroupHashesSplitEndpoint
from .endpoints.group_integration_details import GroupIntegrationDetailsEndpoint
from .endpoints.group_integrations import GroupIntegrationsEndpoint
from .endpoints.group_notes import GroupNotesEndpoint
from .endpoints.group_notes_details import GroupNotesDetailsEndpoint
from .endpoints.group_participants import GroupParticipantsEndpoint
from .endpoints.group_reprocessing import GroupReprocessingEndpoint
from .endpoints.group_similar_issues import GroupSimilarIssuesEndpoint
from .endpoints.group_stats import GroupStatsEndpoint
from .endpoints.group_tagkey_details import GroupTagKeyDetailsEndpoint
from .endpoints.group_tagkey_values import GroupTagKeyValuesEndpoint
from .endpoints.group_tags import GroupTagsEndpoint
from .endpoints.group_tombstone import GroupTombstoneEndpoint
from .endpoints.group_tombstone_details import GroupTombstoneDetailsEndpoint
from .endpoints.group_user_reports import GroupUserReportsEndpoint
from .endpoints.grouping_configs import GroupingConfigsEndpoint
from .endpoints.index import IndexEndpoint
from .endpoints.integration_features import IntegrationFeaturesEndpoint
from .endpoints.integrations import (
    DocIntegrationDetailsEndpoint,
    DocIntegrationsEndpoint,
    OrganizationConfigIntegrationsEndpoint,
    OrganizationIntegrationDetailsEndpoint,
    OrganizationIntegrationRequestEndpoint,
    OrganizationIntegrationsEndpoint,
    OrganizationPluginsConfigsEndpoint,
    OrganizationPluginsEndpoint,
)
from .endpoints.integrations.sentry_apps import (
    OrganizationSentryAppComponentsEndpoint,
    OrganizationSentryAppsEndpoint,
    SentryAppAuthorizationsEndpoint,
    SentryAppComponentsEndpoint,
    SentryAppDetailsEndpoint,
    SentryAppFeaturesEndpoint,
    SentryAppInstallationDetailsEndpoint,
    SentryAppInstallationExternalIssueActionsEndpoint,
    SentryAppInstallationExternalIssueDetailsEndpoint,
    SentryAppInstallationExternalIssuesEndpoint,
    SentryAppInstallationExternalRequestsEndpoint,
    SentryAppInstallationsEndpoint,
    SentryAppInteractionEndpoint,
    SentryAppPublishRequestEndpoint,
    SentryAppRequestsEndpoint,
    SentryAppRotateSecretEndpoint,
    SentryAppsEndpoint,
    SentryAppsStatsEndpoint,
    SentryAppStatsEndpoint,
    SentryInternalAppTokenDetailsEndpoint,
    SentryInternalAppTokensEndpoint,
)
from .endpoints.internal import (
    InternalBeaconEndpoint,
    InternalEnvironmentEndpoint,
    InternalFeatureFlagsEndpoint,
    InternalIntegrationProxyEndpoint,
    InternalMailEndpoint,
    InternalPackagesEndpoint,
    InternalQueueTasksEndpoint,
    InternalQuotasEndpoint,
    InternalRpcServiceEndpoint,
    InternalStatsEndpoint,
    InternalWarningsEndpoint,
)
from .endpoints.internal_ea_features import InternalEAFeaturesEndpoint
from .endpoints.notification_defaults import NotificationDefaultsEndpoints
from .endpoints.notifications import (
    NotificationActionsAvailableEndpoint,
    NotificationActionsDetailsEndpoint,
    NotificationActionsIndexEndpoint,
)
from .endpoints.organization_access_request_details import OrganizationAccessRequestDetailsEndpoint
from .endpoints.organization_api_key_details import OrganizationApiKeyDetailsEndpoint
from .endpoints.organization_api_key_index import OrganizationApiKeyIndexEndpoint
from .endpoints.organization_artifactbundle_assemble import (
    OrganizationArtifactBundleAssembleEndpoint,
)
from .endpoints.organization_auditlogs import OrganizationAuditLogsEndpoint
from .endpoints.organization_auth_provider_details import OrganizationAuthProviderDetailsEndpoint
from .endpoints.organization_auth_provider_send_reminders import (
    OrganizationAuthProviderSendRemindersEndpoint,
)
from .endpoints.organization_auth_providers import OrganizationAuthProvidersEndpoint
from .endpoints.organization_code_mapping_codeowners import (
    OrganizationCodeMappingCodeOwnersEndpoint,
)
from .endpoints.organization_code_mapping_details import OrganizationCodeMappingDetailsEndpoint
from .endpoints.organization_code_mappings import OrganizationCodeMappingsEndpoint
from .endpoints.organization_codeowners_associations import (
    OrganizationCodeOwnersAssociationsEndpoint,
)
from .endpoints.organization_config_repositories import OrganizationConfigRepositoriesEndpoint
from .endpoints.organization_dashboard_details import (
    OrganizationDashboardDetailsEndpoint,
    OrganizationDashboardVisitEndpoint,
)
from .endpoints.organization_dashboard_widget_details import (
    OrganizationDashboardWidgetDetailsEndpoint,
)
from .endpoints.organization_dashboards import OrganizationDashboardsEndpoint
from .endpoints.organization_derive_code_mappings import OrganizationDeriveCodeMappingsEndpoint
from .endpoints.organization_details import OrganizationDetailsEndpoint
from .endpoints.organization_environments import OrganizationEnvironmentsEndpoint
from .endpoints.organization_event_details import OrganizationEventDetailsEndpoint
from .endpoints.organization_eventid import EventIdLookupEndpoint
from .endpoints.organization_events import OrganizationEventsEndpoint
from .endpoints.organization_events_facets import OrganizationEventsFacetsEndpoint
from .endpoints.organization_events_facets_performance import (
    OrganizationEventsFacetsPerformanceEndpoint,
    OrganizationEventsFacetsPerformanceHistogramEndpoint,
)
from .endpoints.organization_events_has_measurements import (
    OrganizationEventsHasMeasurementsEndpoint,
)
from .endpoints.organization_events_histogram import OrganizationEventsHistogramEndpoint
from .endpoints.organization_events_meta import (
    OrganizationEventsMetaEndpoint,
    OrganizationEventsRelatedIssuesEndpoint,
    OrganizationSpansSamplesEndpoint,
)
from .endpoints.organization_events_span_ops import OrganizationEventsSpanOpsEndpoint
from .endpoints.organization_events_spans_histogram import OrganizationEventsSpansHistogramEndpoint
from .endpoints.organization_events_spans_performance import (
    OrganizationEventsSpansExamplesEndpoint,
    OrganizationEventsSpansPerformanceEndpoint,
    OrganizationEventsSpansStatsEndpoint,
)
from .endpoints.organization_events_stats import OrganizationEventsStatsEndpoint
from .endpoints.organization_events_trace import (
    OrganizationEventsTraceEndpoint,
    OrganizationEventsTraceLightEndpoint,
    OrganizationEventsTraceMetaEndpoint,
)
from .endpoints.organization_events_trends import (
    OrganizationEventsTrendsEndpoint,
    OrganizationEventsTrendsStatsEndpoint,
)
from .endpoints.organization_events_trends_v2 import OrganizationEventsNewTrendsStatsEndpoint
from .endpoints.organization_events_vitals import OrganizationEventsVitalsEndpoint
from .endpoints.organization_group_index_stats import OrganizationGroupIndexStatsEndpoint
from .endpoints.organization_index import OrganizationIndexEndpoint
from .endpoints.organization_integration_issues import OrganizationIntegrationIssuesEndpoint
from .endpoints.organization_integration_repos import OrganizationIntegrationReposEndpoint
from .endpoints.organization_integration_serverless_functions import (
    OrganizationIntegrationServerlessFunctionsEndpoint,
)
from .endpoints.organization_issues_count import OrganizationIssuesCountEndpoint
from .endpoints.organization_issues_resolved_in_release import (
    OrganizationIssuesResolvedInReleaseEndpoint,
)
from .endpoints.organization_measurements_meta import OrganizationMeasurementsMeta
from .endpoints.organization_member import (
    OrganizationInviteRequestDetailsEndpoint,
    OrganizationInviteRequestIndexEndpoint,
    OrganizationJoinRequestEndpoint,
    OrganizationMemberDetailsEndpoint,
    OrganizationMemberIndexEndpoint,
)
from .endpoints.organization_member.team_details import OrganizationMemberTeamDetailsEndpoint
from .endpoints.organization_member_unreleased_commits import (
    OrganizationMemberUnreleasedCommitsEndpoint,
)
from .endpoints.organization_metrics import (
    OrganizationMetricDetailsEndpoint,
    OrganizationMetricsCodeLocationsEndpoint,
    OrganizationMetricsDataEndpoint,
    OrganizationMetricsDetailsEndpoint,
    OrganizationMetricsQueryEndpoint,
    OrganizationMetricsSamplesEndpoint,
    OrganizationMetricsTagDetailsEndpoint,
    OrganizationMetricsTagsEndpoint,
)
from .endpoints.organization_metrics_estimation_stats import (
    OrganizationMetricsEstimationStatsEndpoint,
)
from .endpoints.organization_metrics_meta import (
    OrganizationMetricsCompatibility,
    OrganizationMetricsCompatibilitySums,
)
from .endpoints.organization_onboarding_continuation_email import (
    OrganizationOnboardingContinuationEmail,
)
from .endpoints.organization_onboarding_tasks import OrganizationOnboardingTaskEndpoint
from .endpoints.organization_pinned_searches import OrganizationPinnedSearchEndpoint
from .endpoints.organization_processingissues import OrganizationProcessingIssuesEndpoint
from .endpoints.organization_profiling_functions import OrganizationProfilingFunctionTrendsEndpoint
from .endpoints.organization_profiling_profiles import (
    OrganizationProfilingFiltersEndpoint,
    OrganizationProfilingFlamegraphEndpoint,
)
from .endpoints.organization_projects import (
    OrganizationProjectsCountEndpoint,
    OrganizationProjectsEndpoint,
)
from .endpoints.organization_projects_sent_first_event import (
    OrganizationProjectsSentFirstEventEndpoint,
)
from .endpoints.organization_recent_searches import OrganizationRecentSearchesEndpoint
from .endpoints.organization_region import OrganizationRegionEndpoint
from .endpoints.organization_relay_usage import OrganizationRelayUsage
from .endpoints.organization_release_assemble import OrganizationReleaseAssembleEndpoint
from .endpoints.organization_release_commits import OrganizationReleaseCommitsEndpoint
from .endpoints.organization_release_details import OrganizationReleaseDetailsEndpoint
from .endpoints.organization_release_file_details import OrganizationReleaseFileDetailsEndpoint
from .endpoints.organization_release_files import OrganizationReleaseFilesEndpoint
from .endpoints.organization_release_meta import OrganizationReleaseMetaEndpoint
from .endpoints.organization_releases import (
    OrganizationReleasesEndpoint,
    OrganizationReleasesStatsEndpoint,
)
from .endpoints.organization_repositories import OrganizationRepositoriesEndpoint
from .endpoints.organization_repository_commits import OrganizationRepositoryCommitsEndpoint
from .endpoints.organization_repository_details import OrganizationRepositoryDetailsEndpoint
from .endpoints.organization_request_project_creation import OrganizationRequestProjectCreation
from .endpoints.organization_sdk_updates import (
    OrganizationSdksEndpoint,
    OrganizationSdkUpdatesEndpoint,
)
from .endpoints.organization_search_details import OrganizationSearchDetailsEndpoint
from .endpoints.organization_sessions import OrganizationSessionsEndpoint
from .endpoints.organization_shortid import ShortIdLookupEndpoint
from .endpoints.organization_slugs import SlugsUpdateEndpoint
from .endpoints.organization_spans_fields import (
    OrganizationSpansFieldsEndpoint,
    OrganizationSpansFieldValuesEndpoint,
)
from .endpoints.organization_stats import OrganizationStatsEndpoint
from .endpoints.organization_stats_v2 import OrganizationStatsEndpointV2
from .endpoints.organization_tagkey_values import OrganizationTagKeyValuesEndpoint
from .endpoints.organization_tags import OrganizationTagsEndpoint
from .endpoints.organization_teams import OrganizationTeamsEndpoint
from .endpoints.organization_traces import OrganizationTracesEndpoint
from .endpoints.organization_transaction_anomaly_detection import (
    OrganizationTransactionAnomalyDetectionEndpoint,
)
from .endpoints.organization_user_details import OrganizationUserDetailsEndpoint
from .endpoints.organization_user_reports import OrganizationUserReportsEndpoint
from .endpoints.organization_user_teams import OrganizationUserTeamsEndpoint
from .endpoints.organization_users import OrganizationUsersEndpoint
from .endpoints.project_agnostic_rule_conditions import ProjectAgnosticRuleConditionsEndpoint
from .endpoints.project_app_store_connect_credentials import (
    AppStoreConnectAppsEndpoint,
    AppStoreConnectCreateCredentialsEndpoint,
    AppStoreConnectRefreshEndpoint,
    AppStoreConnectStatusEndpoint,
    AppStoreConnectUpdateCredentialsEndpoint,
)
from .endpoints.project_artifact_bundle_file_details import ProjectArtifactBundleFileDetailsEndpoint
from .endpoints.project_artifact_bundle_files import ProjectArtifactBundleFilesEndpoint
from .endpoints.project_autofix_codebase_index_status import (
    ProjectAutofixCodebaseIndexStatusEndpoint,
)
from .endpoints.project_autofix_create_codebase_index import (
    ProjectAutofixCreateCodebaseIndexEndpoint,
)
from .endpoints.project_commits import ProjectCommitsEndpoint
from .endpoints.project_create_sample import ProjectCreateSampleEndpoint
from .endpoints.project_create_sample_transaction import ProjectCreateSampleTransactionEndpoint
from .endpoints.project_details import ProjectDetailsEndpoint
from .endpoints.project_docs_platform import ProjectDocsPlatformEndpoint
from .endpoints.project_environment_details import ProjectEnvironmentDetailsEndpoint
from .endpoints.project_environments import ProjectEnvironmentsEndpoint
from .endpoints.project_event_details import EventJsonEndpoint, ProjectEventDetailsEndpoint
from .endpoints.project_events import ProjectEventsEndpoint
from .endpoints.project_filter_details import ProjectFilterDetailsEndpoint
from .endpoints.project_filters import ProjectFiltersEndpoint
from .endpoints.project_group_index import ProjectGroupIndexEndpoint
from .endpoints.project_group_stats import ProjectGroupStatsEndpoint
from .endpoints.project_grouping_configs import ProjectGroupingConfigsEndpoint
from .endpoints.project_index import ProjectIndexEndpoint
from .endpoints.project_issues_resolved_in_release import ProjectIssuesResolvedInReleaseEndpoint
from .endpoints.project_key_details import ProjectKeyDetailsEndpoint
from .endpoints.project_key_stats import ProjectKeyStatsEndpoint
from .endpoints.project_keys import ProjectKeysEndpoint
from .endpoints.project_member_index import ProjectMemberIndexEndpoint
from .endpoints.project_metrics import ProjectMetricsVisibilityEndpoint
from .endpoints.project_ownership import ProjectOwnershipEndpoint
from .endpoints.project_performance_general_settings import (
    ProjectPerformanceGeneralSettingsEndpoint,
)
from .endpoints.project_performance_issue_settings import ProjectPerformanceIssueSettingsEndpoint
from .endpoints.project_platforms import ProjectPlatformsEndpoint
from .endpoints.project_plugin_details import ProjectPluginDetailsEndpoint
from .endpoints.project_plugins import ProjectPluginsEndpoint
from .endpoints.project_processingissues import (
    ProjectProcessingIssuesDiscardEndpoint,
    ProjectProcessingIssuesEndpoint,
)
from .endpoints.project_profiling_profile import (
    ProjectProfilingEventEndpoint,
    ProjectProfilingFlamegraphEndpoint,
    ProjectProfilingFunctionsEndpoint,
    ProjectProfilingProfileEndpoint,
    ProjectProfilingRawProfileEndpoint,
    ProjectProfilingTransactionIDProfileIDEndpoint,
)
from .endpoints.project_release_commits import ProjectReleaseCommitsEndpoint
from .endpoints.project_release_details import ProjectReleaseDetailsEndpoint
from .endpoints.project_release_file_details import ProjectReleaseFileDetailsEndpoint
from .endpoints.project_release_files import ProjectReleaseFilesEndpoint
from .endpoints.project_release_repositories import ProjectReleaseRepositories
from .endpoints.project_release_setup import ProjectReleaseSetupCompletionEndpoint
from .endpoints.project_release_stats import ProjectReleaseStatsEndpoint
from .endpoints.project_releases import ProjectReleasesEndpoint
from .endpoints.project_releases_token import ProjectReleasesTokenEndpoint
from .endpoints.project_repo_path_parsing import ProjectRepoPathParsingEndpoint
from .endpoints.project_reprocessing import ProjectReprocessingEndpoint
from .endpoints.project_rule_actions import ProjectRuleActionsEndpoint
from .endpoints.project_rule_details import ProjectRuleDetailsEndpoint
from .endpoints.project_rule_enable import ProjectRuleEnableEndpoint
from .endpoints.project_rule_preview import ProjectRulePreviewEndpoint
from .endpoints.project_rule_task_details import ProjectRuleTaskDetailsEndpoint
from .endpoints.project_rules import ProjectRulesEndpoint
from .endpoints.project_rules_configuration import ProjectRulesConfigurationEndpoint
from .endpoints.project_servicehook_details import ProjectServiceHookDetailsEndpoint
from .endpoints.project_servicehook_stats import ProjectServiceHookStatsEndpoint
from .endpoints.project_servicehooks import ProjectServiceHooksEndpoint
from .endpoints.project_stats import ProjectStatsEndpoint
from .endpoints.project_symbol_sources import ProjectSymbolSourcesEndpoint
from .endpoints.project_tagkey_details import ProjectTagKeyDetailsEndpoint
from .endpoints.project_tagkey_values import ProjectTagKeyValuesEndpoint
from .endpoints.project_tags import ProjectTagsEndpoint
from .endpoints.project_team_details import ProjectTeamDetailsEndpoint
from .endpoints.project_teams import ProjectTeamsEndpoint
from .endpoints.project_transaction_names import ProjectTransactionNamesCluster
from .endpoints.project_transaction_threshold import ProjectTransactionThresholdEndpoint
from .endpoints.project_transaction_threshold_override import (
    ProjectTransactionThresholdOverrideEndpoint,
)
from .endpoints.project_transfer import ProjectTransferEndpoint
from .endpoints.project_user_reports import ProjectUserReportsEndpoint
from .endpoints.project_user_stats import ProjectUserStatsEndpoint
from .endpoints.project_users import ProjectUsersEndpoint
from .endpoints.prompts_activity import PromptsActivityEndpoint
from .endpoints.relay import (
    RelayDetailsEndpoint,
    RelayHealthCheck,
    RelayIndexEndpoint,
    RelayProjectConfigsEndpoint,
    RelayProjectIdsEndpoint,
    RelayPublicKeysEndpoint,
    RelayRegisterChallengeEndpoint,
    RelayRegisterResponseEndpoint,
)
from .endpoints.release_deploys import ReleaseDeploysEndpoint
from .endpoints.rule_snooze import MetricRuleSnoozeEndpoint, RuleSnoozeEndpoint
from .endpoints.setup_wizard import SetupWizard
from .endpoints.shared_group_details import SharedGroupDetailsEndpoint
from .endpoints.system_health import SystemHealthEndpoint
from .endpoints.system_options import SystemOptionsEndpoint
from .endpoints.team_alerts_triggered import (
    TeamAlertsTriggeredIndexEndpoint,
    TeamAlertsTriggeredTotalsEndpoint,
)
from .endpoints.team_all_unresolved_issues import TeamAllUnresolvedIssuesEndpoint
from .endpoints.team_details import TeamDetailsEndpoint
from .endpoints.team_groups_old import TeamGroupsOldEndpoint
from .endpoints.team_issue_breakdown import TeamIssueBreakdownEndpoint
from .endpoints.team_members import TeamMembersEndpoint
from .endpoints.team_projects import TeamProjectsEndpoint
from .endpoints.team_release_count import TeamReleaseCountEndpoint
from .endpoints.team_stats import TeamStatsEndpoint
from .endpoints.team_time_to_resolution import TeamTimeToResolutionEndpoint
from .endpoints.team_unresolved_issue_age import TeamUnresolvedIssueAgeEndpoint
from .endpoints.user_authenticator_details import UserAuthenticatorDetailsEndpoint
from .endpoints.user_authenticator_enroll import UserAuthenticatorEnrollEndpoint
from .endpoints.user_authenticator_index import UserAuthenticatorIndexEndpoint
from .endpoints.user_details import UserDetailsEndpoint
from .endpoints.user_emails import UserEmailsEndpoint
from .endpoints.user_emails_confirm import UserEmailsConfirmEndpoint
from .endpoints.user_identity import UserIdentityEndpoint
from .endpoints.user_identity_config import (
    UserIdentityConfigDetailsEndpoint,
    UserIdentityConfigEndpoint,
)
from .endpoints.user_identity_details import UserIdentityDetailsEndpoint
from .endpoints.user_index import UserIndexEndpoint
from .endpoints.user_ips import UserIPsEndpoint
from .endpoints.user_notification_details import UserNotificationDetailsEndpoint
from .endpoints.user_notification_email import UserNotificationEmailEndpoint
from .endpoints.user_notification_settings_options import UserNotificationSettingsOptionsEndpoint
from .endpoints.user_notification_settings_options_detail import (
    UserNotificationSettingsOptionsDetailEndpoint,
)
from .endpoints.user_notification_settings_providers import (
    UserNotificationSettingsProvidersEndpoint,
)
from .endpoints.user_organizationintegrations import UserOrganizationIntegrationsEndpoint
from .endpoints.user_organizations import UserOrganizationsEndpoint
from .endpoints.user_password import UserPasswordEndpoint
from .endpoints.user_permission_details import UserPermissionDetailsEndpoint
from .endpoints.user_permissions import UserPermissionsEndpoint
from .endpoints.user_permissions_config import UserPermissionsConfigEndpoint
from .endpoints.user_regions import UserRegionsEndpoint
from .endpoints.user_role_details import UserUserRoleDetailsEndpoint
from .endpoints.user_roles import UserUserRolesEndpoint
from .endpoints.user_social_identities_index import UserSocialIdentitiesIndexEndpoint
from .endpoints.user_social_identity_details import UserSocialIdentityDetailsEndpoint
from .endpoints.user_subscriptions import UserSubscriptionsEndpoint
from .endpoints.userroles_details import UserRoleDetailsEndpoint
from .endpoints.userroles_index import UserRolesEndpoint

__all__ = ("urlpatterns",)


# issues endpoints are available both top level (by numerical ID) as well as coupled
# to the organization (and queryable via short ID)


# NOTE: Start adding to ISSUES_URLS instead of here because (?:issues|groups)
# cannot be reversed and we prefer to always use issues instead of groups
def create_group_urls(name_prefix: str) -> list[URLPattern | URLResolver]:
    return [
        re_path(
            r"^(?P<issue_id>[^\/]+)/$",
            GroupDetailsEndpoint.as_view(),
            name=f"{name_prefix}-group-details",
        ),
        re_path(
            r"^(?P<issue_id>[^\/]+)/activities/$",
            GroupActivitiesEndpoint.as_view(),
            name=f"{name_prefix}-group-activities",
        ),
        re_path(
            r"^(?P<issue_id>[^\/]+)/events/$",
            GroupEventsEndpoint.as_view(),
            name=f"{name_prefix}-group-events",
        ),
        re_path(
            r"^(?P<issue_id>[^\/]+)/events/(?P<event_id>(?:latest|oldest|helpful|recommended|\d+|[A-Fa-f0-9-]{32,36}))/$",
            GroupEventDetailsEndpoint.as_view(),
            name=f"{name_prefix}-group-event-details",
        ),
        re_path(
            r"^(?P<issue_id>[^\/]+)/(?:notes|comments)/$",
            GroupNotesEndpoint.as_view(),
            name=f"{name_prefix}-group-notes",
        ),
        re_path(
            r"^(?P<issue_id>[^\/]+)/(?:notes|comments)/(?P<note_id>[^\/]+)/$",
            GroupNotesDetailsEndpoint.as_view(),
            name=f"{name_prefix}-group-note-details",
        ),
        re_path(
            r"^(?P<issue_id>[^\/]+)/hashes/$",
            GroupHashesEndpoint.as_view(),
            name=f"{name_prefix}-group-hashes",
        ),
        re_path(
            r"^(?P<issue_id>[^\/]+)/hashes/split/$",
            GroupHashesSplitEndpoint.as_view(),
            name=f"{name_prefix}-group-hashes-split",
        ),
        re_path(
            r"^(?P<issue_id>[^\/]+)/reprocessing/$",
            GroupReprocessingEndpoint.as_view(),
            name=f"{name_prefix}-group-reprocessing",
        ),
        re_path(
            r"^(?P<issue_id>[^\/]+)/stats/$",
            GroupStatsEndpoint.as_view(),
            name=f"{name_prefix}-group-stats",
        ),
        re_path(
            r"^(?P<issue_id>[^\/]+)/tags/$",
            GroupTagsEndpoint.as_view(),
            name=f"{name_prefix}-group-tags",
        ),
        re_path(
            r"^(?P<issue_id>[^\/]+)/tags/(?P<key>[^/]+)/$",
            GroupTagKeyDetailsEndpoint.as_view(),
            name=f"{name_prefix}-group-tag-key-details",
        ),
        re_path(
            r"^(?P<issue_id>[^\/]+)/tags/(?P<key>[^/]+)/values/$",
            GroupTagKeyValuesEndpoint.as_view(),
            name=f"{name_prefix}-group-tag-key-values",
        ),
        re_path(
            r"^(?P<issue_id>[^\/]+)/(?:user-feedback|user-reports)/$",
            GroupUserReportsEndpoint.as_view(),
            name=f"{name_prefix}-group-user-reports",
        ),
        re_path(
            r"^(?P<issue_id>[^\/]+)/attachments/$",
            GroupAttachmentsEndpoint.as_view(),
            name=f"{name_prefix}-group-attachments",
        ),
        re_path(
            r"^(?P<issue_id>[^\/]+)/similar/$",
            GroupSimilarIssuesEndpoint.as_view(),
            name=f"{name_prefix}-group-similar",
        ),
        re_path(
            r"^(?P<issue_id>[^\/]+)/similar-issues-embeddings/$",
            GroupSimilarIssuesEmbeddingsEndpoint.as_view(),
            name=f"{name_prefix}-group-similar-issues-embeddings",
        ),
        re_path(
            r"^(?P<issue_id>[^\/]+)/external-issues/$",
            GroupExternalIssuesEndpoint.as_view(),
            name=f"{name_prefix}-group-external-issues",
        ),
        re_path(
            r"^(?P<issue_id>[^\/]+)/external-issues/(?P<external_issue_id>\d+)/$",
            GroupExternalIssueDetailsEndpoint.as_view(),
            name=f"{name_prefix}-group-external-issues-details",
        ),
        re_path(
            r"^(?P<issue_id>[^\/]+)/integrations/$",
            GroupIntegrationsEndpoint.as_view(),
            name=f"{name_prefix}-group-integrations",
        ),
        re_path(
            r"^(?P<issue_id>[^\/]+)/integrations/(?P<integration_id>\d+)/$",
            GroupIntegrationDetailsEndpoint.as_view(),
            name=f"{name_prefix}-group-integration-details",
        ),
        re_path(
            r"^(?P<issue_id>[^\/]+)/current-release/$",
            GroupCurrentReleaseEndpoint.as_view(),
            name=f"{name_prefix}-group-current-release",
        ),
        re_path(
            r"^(?P<issue_id>[^\/]+)/first-last-release/$",
            GroupFirstLastReleaseEndpoint.as_view(),
            name=f"{name_prefix}-group-first-last-release",
        ),
        re_path(
            r"^(?P<issue_id>[^\/]+)/participants/$",
            GroupParticipantsEndpoint.as_view(),
            name=f"{name_prefix}-group-participants",
        ),
        re_path(
            r"^(?P<issue_id>[^\/]+)/autofix/$",
            GroupAutofixEndpoint.as_view(),
            name=f"{name_prefix}-group-autofix",
        ),
        re_path(
            r"^(?P<issue_id>[^\/]+)/autofix/update/$",
            GroupAutofixUpdateEndpoint.as_view(),
            name=f"{name_prefix}-group-autofix-update",
        ),
        re_path(
            r"^(?P<issue_id>[^\/]+)/autofix/setup/$",
            GroupAutofixSetupCheck.as_view(),
            name=f"{name_prefix}-group-autofix-setup",
        ),
        # Load plugin group urls
        re_path(
            r"^(?P<issue_id>[^\/]+)/plugins?/",
            include("sentry.plugins.base.group_api_urls"),
        ),
    ]


AUTH_URLS = [
    re_path(
        r"^$",
        AuthIndexEndpoint.as_view(),
        name="sentry-api-0-auth",
    ),
    re_path(
        r"^config/$",
        AuthConfigEndpoint.as_view(),
        name="sentry-api-0-auth-config",
    ),
    re_path(
        r"^login/$",
        AuthLoginEndpoint.as_view(),
        name="sentry-api-0-auth-login",
    ),
]

BROADCAST_URLS = [
    re_path(
        r"^$",
        BroadcastIndexEndpoint.as_view(),
        name="sentry-api-0-broadcast-index",
    ),
    re_path(
        r"^(?P<broadcast_id>[^\/]+)/$",
        BroadcastDetailsEndpoint.as_view(),
    ),
]

ISSUES_URLS = [
    re_path(
        r"^(?P<issue_id>[^\/]+)/related-issues/$",
        RelatedIssuesEndpoint.as_view(),
        name="sentry-api-0-issues-related-issues",
    ),
]

RELOCATION_URLS = [
    re_path(
        r"^$",
        RelocationIndexEndpoint.as_view(),
        name="sentry-api-0-relocations-index",
    ),
    re_path(
        r"^(?P<relocation_uuid>[^\/]+)/$",
        RelocationDetailsEndpoint.as_view(),
        name="sentry-api-0-relocations-details",
    ),
    re_path(
        r"^(?P<relocation_uuid>[^\/]+)/abort/$",
        RelocationAbortEndpoint.as_view(),
        name="sentry-api-0-relocations-abort",
    ),
    re_path(
        r"^(?P<relocation_uuid>[^\/]+)/cancel/$",
        RelocationCancelEndpoint.as_view(),
        name="sentry-api-0-relocations-cancel",
    ),
    re_path(
        r"^(?P<relocation_uuid>[^\/]+)/pause/$",
        RelocationPauseEndpoint.as_view(),
        name="sentry-api-0-relocations-pause",
    ),
    re_path(
        r"^(?P<relocation_uuid>[^\/]+)/recover/$",
        RelocationRecoverEndpoint.as_view(),
        name="sentry-api-0-relocations-recover",
    ),
    re_path(
        r"^(?P<relocation_uuid>[^\/]+)/retry/$",
        RelocationRetryEndpoint.as_view(),
        name="sentry-api-0-relocations-retry",
    ),
    re_path(
        r"^(?P<relocation_uuid>[^\/]+)/unpause/$",
        RelocationUnpauseEndpoint.as_view(),
        name="sentry-api-0-relocations-unpause",
    ),
    re_path(
        r"^(?P<relocation_uuid>[^\/]+)/artifacts/$",
        RelocationArtifactIndexEndpoint.as_view(),
        name="sentry-api-0-relocations-artifacts-index",
    ),
    re_path(
        r"^(?P<relocation_uuid>[^\/]+)/artifacts/(?P<artifact_kind>[^\/]+)/(?P<file_name>[^\/]+)$",
        RelocationArtifactDetailsEndpoint.as_view(),
        name="sentry-api-0-relocations-artifacts-details",
    ),
]

RELAY_URLS = [
    re_path(
        r"^$",
        RelayIndexEndpoint.as_view(),
        name="sentry-api-0-relays-index",
    ),
    re_path(
        r"^register/challenge/$",
        RelayRegisterChallengeEndpoint.as_view(),
        name="sentry-api-0-relay-register-challenge",
    ),
    re_path(
        r"^register/response/$",
        RelayRegisterResponseEndpoint.as_view(),
        name="sentry-api-0-relay-register-response",
    ),
    re_path(
        r"^projectconfigs/$",
        RelayProjectConfigsEndpoint.as_view(),
        name="sentry-api-0-relay-projectconfigs",
    ),
    re_path(
        r"^projectids/$",
        RelayProjectIdsEndpoint.as_view(),
        name="sentry-api-0-relay-projectids",
    ),
    re_path(
        r"^publickeys/$",
        RelayPublicKeysEndpoint.as_view(),
        name="sentry-api-0-relay-publickeys",
    ),
    re_path(
        r"^live/$",
        RelayHealthCheck.as_view(),
        name="sentry-api-0-relays-healthcheck",
    ),
    re_path(
        r"^(?P<relay_id>[^\/]+)/$",
        RelayDetailsEndpoint.as_view(),
        name="sentry-api-0-relays-details",
    ),
]

USER_URLS = [
    re_path(
        r"^$",
        UserIndexEndpoint.as_view(),
        name="sentry-api-0-user-index",
    ),
    re_path(
        r"^(?P<user_id>[^\/]+)/$",
        UserDetailsEndpoint.as_view(),
        name="sentry-api-0-user-details",
    ),
    re_path(
        r"^(?P<user_id>[^\/]+)/regions/$",
        UserRegionsEndpoint.as_view(),
        name="sentry-api-0-user-regions",
    ),
    re_path(
        r"^(?P<user_id>[^\/]+)/avatar/$",
        UserAvatarEndpoint.as_view(),
        name="sentry-api-0-user-avatar",
    ),
    re_path(
        r"^(?P<user_id>[^\/]+)/authenticators/$",
        UserAuthenticatorIndexEndpoint.as_view(),
        name="sentry-api-0-user-authenticator-index",
    ),
    re_path(
        r"^(?P<user_id>[^\/]+)/authenticators/(?P<interface_id>[^\/]+)/enroll/$",
        UserAuthenticatorEnrollEndpoint.as_view(),
        name="sentry-api-0-user-authenticator-enroll",
    ),
    re_path(
        r"^(?P<user_id>[^\/]+)/authenticators/(?P<auth_id>[^\/]+)/(?P<interface_device_id>[^\/]+)/$",
        UserAuthenticatorDetailsEndpoint.as_view(),
        name="sentry-api-0-user-authenticator-device-details",
    ),
    re_path(
        r"^(?P<user_id>[^\/]+)/authenticators/(?P<auth_id>[^\/]+)/$",
        UserAuthenticatorDetailsEndpoint.as_view(),
        name="sentry-api-0-user-authenticator-details",
    ),
    re_path(
        r"^(?P<user_id>[^\/]+)/emails/$",
        UserEmailsEndpoint.as_view(),
        name="sentry-api-0-user-emails",
    ),
    re_path(
        r"^(?P<user_id>[^\/]+)/emails/confirm/$",
        UserEmailsConfirmEndpoint.as_view(),
        name="sentry-api-0-user-emails-confirm",
    ),
    re_path(
        r"^(?P<user_id>[^\/]+)/identities/(?P<identity_id>[^\/]+)/$",
        UserIdentityDetailsEndpoint.as_view(),
        name="sentry-api-0-user-identity-details",
    ),
    re_path(
        r"^(?P<user_id>[^\/]+)/identities/$",
        UserIdentityEndpoint.as_view(),
        name="sentry-api-0-user-identity",
    ),
    re_path(
        r"^(?P<user_id>[^\/]+)/ips/$",
        UserIPsEndpoint.as_view(),
        name="sentry-api-0-user-ips",
    ),
    re_path(
        r"^(?P<user_id>[^\/]+)/organizations/$",
        UserOrganizationsEndpoint.as_view(),
        name="sentry-api-0-user-organizations",
    ),
    re_path(
        r"^(?P<user_id>[^\/]+)/notifications/$",
        UserNotificationDetailsEndpoint.as_view(),
        name="sentry-api-0-user-notifications",
    ),
    re_path(
        r"^(?P<user_id>[^\/]+)/notifications/email/$",
        UserNotificationEmailEndpoint.as_view(),
        name="sentry-api-0-user-notifications-email",
    ),
    re_path(
        r"^(?P<user_id>[^\/]+)/notification-options/$",
        UserNotificationSettingsOptionsEndpoint.as_view(),
        name="sentry-api-0-user-notification-options",
    ),
    re_path(
        r"^(?P<user_id>[^\/]+)/notification-options/(?P<notification_option_id>[^\/]+)/$",
        UserNotificationSettingsOptionsDetailEndpoint.as_view(),
        name="sentry-api-0-user-notification-options-details",
    ),
    re_path(
        r"^(?P<user_id>[^\/]+)/notification-providers/$",
        UserNotificationSettingsProvidersEndpoint.as_view(),
        name="sentry-api-0-user-notification-providers",
    ),
    re_path(
        r"^(?P<user_id>[^\/]+)/password/$",
        UserPasswordEndpoint.as_view(),
        name="sentry-api-0-user-password",
    ),
    re_path(
        r"^(?P<user_id>[^\/]+)/permissions/$",
        UserPermissionsEndpoint.as_view(),
        name="sentry-api-0-user-permissions",
    ),
    re_path(
        r"^(?P<user_id>[^\/]+)/permissions/config/$",
        UserPermissionsConfigEndpoint.as_view(),
        name="sentry-api-0-user-permissions-config",
    ),
    re_path(
        r"^(?P<user_id>[^\/]+)/permissions/(?P<permission_name>[^\/]+)/$",
        UserPermissionDetailsEndpoint.as_view(),
        name="sentry-api-0-user-permission-details",
    ),
    re_path(
        r"^(?P<user_id>[^\/]+)/roles/$",
        UserUserRolesEndpoint.as_view(),
        name="sentry-api-0-user-userroles",
    ),
    re_path(
        r"^(?P<user_id>[^\/]+)/roles/(?P<role_name>[^\/]+)/$",
        UserUserRoleDetailsEndpoint.as_view(),
        name="sentry-api-0-user-userrole-details",
    ),
    re_path(
        r"^(?P<user_id>[^\/]+)/social-identities/$",
        UserSocialIdentitiesIndexEndpoint.as_view(),
        name="sentry-api-0-user-social-identities-index",
    ),
    re_path(
        r"^(?P<user_id>[^\/]+)/social-identities/(?P<identity_id>[^\/]+)/$",
        UserSocialIdentityDetailsEndpoint.as_view(),
        name="sentry-api-0-user-social-identity-details",
    ),
    re_path(
        r"^(?P<user_id>[^\/]+)/subscriptions/$",
        UserSubscriptionsEndpoint.as_view(),
        name="sentry-api-0-user-subscriptions",
    ),
    re_path(
        r"^(?P<user_id>[^\/]+)/organization-integrations/$",
        UserOrganizationIntegrationsEndpoint.as_view(),
        name="sentry-api-0-user-organization-integrations",
    ),
    re_path(
        r"^(?P<user_id>[^\/]+)/user-identities/$",
        UserIdentityConfigEndpoint.as_view(),
        name="sentry-api-0-user-identity-config",
    ),
    re_path(
        r"^(?P<user_id>[^\/]+)/user-identities/(?P<category>[\w-]+)/(?P<identity_id>[^\/]+)/$",
        UserIdentityConfigDetailsEndpoint.as_view(),
        name="sentry-api-0-user-identity-config-details",
    ),
]

USER_ROLE_URLS = [
    re_path(
        r"^$",
        UserRolesEndpoint.as_view(),
        name="sentry-api-0-userroles",
    ),
    re_path(
        r"^(?P<role_name>[^\/]+)/$",
        UserRoleDetailsEndpoint.as_view(),
        name="sentry-api-0-userroles-details",
    ),
]

ORGANIZATION_URLS = [
    re_path(
        r"^$",
        OrganizationIndexEndpoint.as_view(),
        name="sentry-api-0-organizations",
    ),
    re_path(
        r"^(?P<organization_id_or_slug>[^\/]+)/$",
        OrganizationDetailsEndpoint.as_view(),
        name="sentry-api-0-organization-details",
    ),
    re_path(
        r"^(?P<organization_id_or_slug>[^\/]+)/(?:issues|groups)/",
        include(create_group_urls("sentry-api-0-organization-group")),
    ),
    # Alert Rules
    re_path(
        r"^(?P<organization_id_or_slug>[^\/]+)/alert-rules/$",
        OrganizationAlertRuleIndexEndpoint.as_view(),
        name="sentry-api-0-organization-alert-rules",
    ),
    re_path(
        r"^(?P<organization_id_or_slug>[^\/]+)/alert-rules/available-actions/$",
        OrganizationAlertRuleAvailableActionIndexEndpoint.as_view(),
        name="sentry-api-0-organization-alert-rule-available-actions",
    ),
    re_path(
        r"^(?P<organization_id_or_slug>[^\/]+)/alert-rules/(?P<alert_rule_id>[^\/]+)/$",
        OrganizationAlertRuleDetailsEndpoint.as_view(),
        name="sentry-api-0-organization-alert-rule-details",
    ),
    re_path(
        r"^(?P<organization_id_or_slug>[^\/]+)/alert-rules/(?P<alert_rule_id>[^\/]+)/activations/$",
        OrganizationAlertRuleActivationsEndpoint.as_view(),
        name="sentry-api-0-organization-alert-rule-activations",
    ),
    re_path(  # fetch combined metric and issue alert rules
        r"^(?P<organization_id_or_slug>[^\/]+)/combined-rules/$",
        OrganizationCombinedRuleIndexEndpoint.as_view(),
        name="sentry-api-0-organization-combined-rules",
    ),
    # Data Export
    re_path(
        r"^(?P<organization_id_or_slug>[^\/]+)/data-export/$",
        DataExportEndpoint.as_view(),
        name="sentry-api-0-organization-data-export",
    ),
    re_path(
        r"^(?P<organization_id_or_slug>[^\/]+)/data-export/(?P<data_export_id>[^\/]+)/$",
        DataExportDetailsEndpoint.as_view(),
        name="sentry-api-0-organization-data-export-details",
    ),
    # Incidents
    re_path(
        r"^(?P<organization_id_or_slug>[^\/]+)/incidents/(?P<incident_identifier>[^\/]+)/activity/$",
        OrganizationIncidentActivityIndexEndpoint.as_view(),
        name="sentry-api-0-organization-incident-activity",
    ),
    re_path(
        r"^(?P<organization_id_or_slug>[^\/]+)/incidents/(?P<incident_identifier>[^\/]+)/comments/$",
        OrganizationIncidentCommentIndexEndpoint.as_view(),
        name="sentry-api-0-organization-incident-comments",
    ),
    re_path(
        r"^(?P<organization_id_or_slug>[^\/]+)/incidents/(?P<incident_identifier>[^\/]+)/comments/(?P<activity_id>[^\/]+)/$",
        OrganizationIncidentCommentDetailsEndpoint.as_view(),
        name="sentry-api-0-organization-incident-comment-details",
    ),
    re_path(
        r"^(?P<organization_id_or_slug>[^\/]+)/incidents/(?P<incident_identifier>[^\/]+)/$",
        OrganizationIncidentDetailsEndpoint.as_view(),
        name="sentry-api-0-organization-incident-details",
    ),
    re_path(
        r"^(?P<organization_id_or_slug>[^\/]+)/incidents/$",
        OrganizationIncidentIndexEndpoint.as_view(),
        name="sentry-api-0-organization-incident-index",
    ),
    re_path(
        r"^(?P<organization_id_or_slug>[^\/]+)/incidents/(?P<incident_identifier>[^\/]+)/seen/$",
        OrganizationIncidentSeenEndpoint.as_view(),
        name="sentry-api-0-organization-incident-seen",
    ),
    re_path(
        r"^(?P<organization_id_or_slug>[^\/]+)/incidents/(?P<incident_identifier>[^\/]+)/subscriptions/$",
        OrganizationIncidentSubscriptionIndexEndpoint.as_view(),
        name="sentry-api-0-organization-incident-subscription-index",
    ),
    re_path(
        r"^(?P<organization_id_or_slug>[^\/]+)/chunk-upload/$",
        ChunkUploadEndpoint.as_view(),
        name="sentry-api-0-chunk-upload",
    ),
    # Code Path Mappings
    re_path(
        r"^(?P<organization_id_or_slug>[^\/]+)/code-mappings/$",
        OrganizationCodeMappingsEndpoint.as_view(),
        name="sentry-api-0-organization-code-mappings",
    ),
    re_path(
        r"^(?P<organization_id_or_slug>[^\/]+)/derive-code-mappings/$",
        OrganizationDeriveCodeMappingsEndpoint.as_view(),
        name="sentry-api-0-organization-derive-code-mappings",
    ),
    re_path(
        r"^(?P<organization_id_or_slug>[^\/]+)/code-mappings/(?P<config_id>[^\/]+)/$",
        OrganizationCodeMappingDetailsEndpoint.as_view(),
        name="sentry-api-0-organization-code-mapping-details",
    ),
    # Codeowners
    re_path(
        r"^(?P<organization_id_or_slug>[^\/]+)/code-mappings/(?P<config_id>[^\/]+)/codeowners/$",
        OrganizationCodeMappingCodeOwnersEndpoint.as_view(),
        name="sentry-api-0-organization-code-mapping-codeowners",
    ),
    re_path(
        r"^(?P<organization_id_or_slug>[^\/]+)/codeowners-associations/$",
        OrganizationCodeOwnersAssociationsEndpoint.as_view(),
        name="sentry-api-0-organization-codeowners-associations",
    ),
    # Discover
    re_path(
        r"^(?P<organization_id_or_slug>[^\/]+)/discover/homepage/$",
        DiscoverHomepageQueryEndpoint.as_view(),
        name="sentry-api-0-discover-homepage-query",
    ),
    re_path(
        r"^(?P<organization_id_or_slug>[^\/]+)/discover/saved/$",
        DiscoverSavedQueriesEndpoint.as_view(),
        name="sentry-api-0-discover-saved-queries",
    ),
    re_path(
        r"^(?P<organization_id_or_slug>[^\/]+)/discover/saved/(?P<query_id>\d+)/$",
        DiscoverSavedQueryDetailEndpoint.as_view(),
        name="sentry-api-0-discover-saved-query-detail",
    ),
    re_path(
        r"^(?P<organization_id_or_slug>[^\/]+)/discover/saved/(?P<query_id>\d+)/visit/$",
        DiscoverSavedQueryVisitEndpoint.as_view(),
        name="sentry-api-0-discover-saved-query-visit",
    ),
    re_path(
        r"^(?P<organization_id_or_slug>[^\/]+)/key-transactions/$",
        KeyTransactionEndpoint.as_view(),
        name="sentry-api-0-organization-key-transactions",
    ),
    re_path(
        r"^(?P<organization_id_or_slug>[^\/]+)/key-transactions-list/$",
        KeyTransactionListEndpoint.as_view(),
        name="sentry-api-0-organization-key-transactions-list",
    ),
    re_path(
        r"^(?P<organization_id_or_slug>[^\/]+)/related-issues/$",
        OrganizationEventsRelatedIssuesEndpoint.as_view(),
        name="sentry-api-0-organization-related-issues",
    ),
    re_path(
        r"^(?P<organization_id_or_slug>[^\/]+)/project-transaction-threshold-override/$",
        ProjectTransactionThresholdOverrideEndpoint.as_view(),
        name="sentry-api-0-organization-project-transaction-threshold-override",
    ),
    # Dashboards
    re_path(
        r"^(?P<organization_id_or_slug>[^\/]+)/dashboards/$",
        OrganizationDashboardsEndpoint.as_view(),
        name="sentry-api-0-organization-dashboards",
    ),
    re_path(
        r"^(?P<organization_id_or_slug>[^\/]+)/dashboards/widgets/$",
        OrganizationDashboardWidgetDetailsEndpoint.as_view(),
        name="sentry-api-0-organization-dashboard-widget-details",
    ),
    re_path(
        r"^(?P<organization_id_or_slug>[^\/]+)/dashboards/(?P<dashboard_id>[^\/]+)/$",
        OrganizationDashboardDetailsEndpoint.as_view(),
        name="sentry-api-0-organization-dashboard-details",
    ),
    re_path(
        r"^(?P<organization_id_or_slug>[^\/]+)/dashboards/(?P<dashboard_id>[^\/]+)/visit/$",
        OrganizationDashboardVisitEndpoint.as_view(),
        name="sentry-api-0-organization-dashboard-visit",
    ),
    re_path(
        r"^(?P<organization_id_or_slug>[^\/]+)/shortids/(?P<short_id>[^\/]+)/$",
        ShortIdLookupEndpoint.as_view(),
        name="sentry-api-0-short-id-lookup",
    ),
    re_path(
        r"^(?P<organization_id_or_slug>[^\/]+)/eventids/(?P<event_id>(?:\d+|[A-Fa-f0-9-]{32,36}))/$",
        EventIdLookupEndpoint.as_view(),
        name="sentry-api-0-event-id-lookup",
    ),
    re_path(
        r"^(?P<organization_id_or_slug>[^\/]+)/data-scrubbing-selector-suggestions/$",
        DataScrubbingSelectorSuggestionsEndpoint.as_view(),
        name="sentry-api-0-data-scrubbing-selector-suggestions",
    ),
    re_path(
        r"^(?P<organization_id_or_slug>[^\/]+)/slugs/$",
        SlugsUpdateEndpoint.as_view(),
        name="sentry-api-0-short-ids-update",
    ),
    re_path(
        r"^(?P<organization_id_or_slug>[^\/]+)/access-requests/$",
        OrganizationAccessRequestDetailsEndpoint.as_view(),
        name="sentry-api-0-organization-access-requests",
    ),
    re_path(
        r"^(?P<organization_id_or_slug>[^\/]+)/access-requests/(?P<request_id>\d+)/$",
        OrganizationAccessRequestDetailsEndpoint.as_view(),
        name="sentry-api-0-organization-access-request-details",
    ),
    re_path(
        r"^(?P<organization_id_or_slug>[^\/]+)/activity/$",
        OrganizationActivityEndpoint.as_view(),
        name="sentry-api-0-organization-activity",
    ),
    re_path(
        r"^(?P<organization_id_or_slug>[^\/]+)/api-keys/$",
        OrganizationApiKeyIndexEndpoint.as_view(),
        name="sentry-api-0-organization-api-key-index",
    ),
    re_path(
        r"^(?P<organization_id_or_slug>[^\/]+)/api-keys/(?P<api_key_id>[^\/]+)/$",
        OrganizationApiKeyDetailsEndpoint.as_view(),
        name="sentry-api-0-organization-api-key-details",
    ),
    re_path(
        r"^(?P<organization_id_or_slug>[^\/]+)/audit-logs/$",
        OrganizationAuditLogsEndpoint.as_view(),
        name="sentry-api-0-organization-audit-logs",
    ),
    re_path(
        r"^(?P<organization_id_or_slug>[^\/]+)/auth-provider/$",
        OrganizationAuthProviderDetailsEndpoint.as_view(),
        name="sentry-api-0-organization-auth-provider",
    ),
    re_path(
        r"^(?P<organization_id_or_slug>[^\/]+)/auth-providers/$",
        OrganizationAuthProvidersEndpoint.as_view(),
        name="sentry-api-0-organization-auth-providers",
    ),
    re_path(
        r"^(?P<organization_id_or_slug>[^\/]+)/auth-provider/send-reminders/$",
        OrganizationAuthProviderSendRemindersEndpoint.as_view(),
        name="sentry-api-0-organization-auth-provider-send-reminders",
    ),
    re_path(
        r"^(?P<organization_id_or_slug>[^\/]+)/avatar/$",
        OrganizationAvatarEndpoint.as_view(),
        name="sentry-api-0-organization-avatar",
    ),
    re_path(
        r"^(?P<organization_id_or_slug>[^\/]+)/artifactbundle/assemble/$",
        OrganizationArtifactBundleAssembleEndpoint.as_view(),
        name="sentry-api-0-organization-artifactbundle-assemble",
    ),
    re_path(
        r"^(?P<organization_id_or_slug>[^\/]+)/config/integrations/$",
        OrganizationConfigIntegrationsEndpoint.as_view(),
        name="sentry-api-0-organization-config-integrations",
    ),
    re_path(
        r"^(?P<organization_id_or_slug>[^\/]+)/config/repos/$",
        OrganizationConfigRepositoriesEndpoint.as_view(),
        name="sentry-api-0-organization-config-repositories",
    ),
    re_path(
        r"^(?P<organization_id_or_slug>[^\/]+)/sdk-updates/$",
        OrganizationSdkUpdatesEndpoint.as_view(),
        name="sentry-api-0-organization-sdk-updates",
    ),
    re_path(
        r"^(?P<organization_id_or_slug>[^\/]+)/sdks/$",
        OrganizationSdksEndpoint.as_view(),
        name="sentry-api-0-organization-sdks",
    ),
    re_path(
        r"^(?P<organization_id_or_slug>[^\/]+)/events/$",
        OrganizationEventsEndpoint.as_view(),
        name="sentry-api-0-organization-events",
    ),
    re_path(
        r"^(?P<organization_id_or_slug>[^\/]+)/events/(?P<project_id_or_slug>[^\/]+):(?P<event_id>(?:\d+|[A-Fa-f0-9-]{32,36}))/$",
        OrganizationEventDetailsEndpoint.as_view(),
        name="sentry-api-0-organization-event-details",
    ),
    re_path(
        r"^(?P<organization_id_or_slug>[^\/]+)/events-stats/$",
        OrganizationEventsStatsEndpoint.as_view(),
        name="sentry-api-0-organization-events-stats",
    ),
    re_path(
        r"^(?P<organization_id_or_slug>[^\/]+)/traces/$",
        OrganizationTracesEndpoint.as_view(),
        name="sentry-api-0-organization-traces",
    ),
    re_path(
        r"^(?P<organization_id_or_slug>[^\/]+)/spans/fields/$",
        OrganizationSpansFieldsEndpoint.as_view(),
        name="sentry-api-0-organization-spans-fields",
    ),
    re_path(
        r"^(?P<organization_id_or_slug>[^\/]+)/spans/fields/(?P<key>[^/]+)/values/$",
        OrganizationSpansFieldValuesEndpoint.as_view(),
        name="sentry-api-0-organization-spans-fields-values",
    ),
    re_path(
        r"^(?P<organization_id_or_slug>[^\/]+)/metrics-estimation-stats/$",
        OrganizationMetricsEstimationStatsEndpoint.as_view(),
        name="sentry-api-0-organization-metrics-estimation-stats",
    ),
    re_path(
        r"^(?P<organization_id_or_slug>[^\/]+)/events-facets/$",
        OrganizationEventsFacetsEndpoint.as_view(),
        name="sentry-api-0-organization-events-facets",
    ),
    re_path(
        r"^(?P<organization_id_or_slug>[^\/]+)/events-facets-performance/$",
        OrganizationEventsFacetsPerformanceEndpoint.as_view(),
        name="sentry-api-0-organization-events-facets-performance",
    ),
    re_path(
        r"^(?P<organization_id_or_slug>[^\/]+)/events-facets-performance-histogram/$",
        OrganizationEventsFacetsPerformanceHistogramEndpoint.as_view(),
        name="sentry-api-0-organization-events-facets-performance-histogram",
    ),
    re_path(
        r"^(?P<organization_id_or_slug>[^\/]+)/events-span-ops/$",
        OrganizationEventsSpanOpsEndpoint.as_view(),
        name="sentry-api-0-organization-events-span-ops",
    ),
    re_path(
        r"^(?P<organization_id_or_slug>[^\/]+)/events-spans/$",
        OrganizationEventsSpansExamplesEndpoint.as_view(),
        name="sentry-api-0-organization-events-spans",
    ),
    re_path(
        r"^(?P<organization_id_or_slug>[^\/]+)/events-spans-performance/$",
        OrganizationEventsSpansPerformanceEndpoint.as_view(),
        name="sentry-api-0-organization-events-spans-performance",
    ),
    re_path(
        r"^(?P<organization_id_or_slug>[^\/]+)/events-spans-stats/$",
        OrganizationEventsSpansStatsEndpoint.as_view(),
        name="sentry-api-0-organization-events-spans-stats",
    ),
    re_path(
        r"^(?P<organization_id_or_slug>[^\/]+)/events-root-cause-analysis/$",
        OrganizationEventsRootCauseAnalysisEndpoint.as_view(),
        name="sentry-api-0-organization-events-root-cause-analysis",
    ),
    re_path(
        r"^(?P<organization_id_or_slug>[^\/]+)/events-meta/$",
        OrganizationEventsMetaEndpoint.as_view(),
        name="sentry-api-0-organization-events-meta",
    ),
    re_path(
        r"^(?P<organization_id_or_slug>[^\/]+)/spans-samples/$",
        OrganizationSpansSamplesEndpoint.as_view(),
        name="sentry-api-0-organization-spans-samples",
    ),
    re_path(
        r"^(?P<organization_id_or_slug>[^\/]+)/metrics-compatibility/$",
        OrganizationMetricsCompatibility.as_view(),
        name="sentry-api-0-organization-metrics-compatibility",
    ),
    re_path(
        r"^(?P<organization_id_or_slug>[^\/]+)/metrics-compatibility-sums/$",
        OrganizationMetricsCompatibilitySums.as_view(),
        name="sentry-api-0-organization-metrics-compatibility-sums",
    ),
    re_path(
        r"^(?P<organization_id_or_slug>[^\/]+)/missing-members/$",
        OrganizationMissingMembersEndpoint.as_view(),
        name="sentry-api-0-organization-missing-members",
    ),
    re_path(
        r"^(?P<organization_id_or_slug>[^\/]+)/events-histogram/$",
        OrganizationEventsHistogramEndpoint.as_view(),
        name="sentry-api-0-organization-events-histogram",
    ),
    re_path(
        r"^(?P<organization_id_or_slug>[^\/]+)/events-spans-histogram/$",
        OrganizationEventsSpansHistogramEndpoint.as_view(),
        name="sentry-api-0-organization-events-spans-histogram",
    ),
    re_path(
        r"^(?P<organization_id_or_slug>[^\/]+)/events-trends/$",
        OrganizationEventsTrendsEndpoint.as_view(),
        name="sentry-api-0-organization-events-trends",
    ),
    re_path(
        r"^(?P<organization_id_or_slug>[^\/]+)/events-vitals/$",
        OrganizationEventsVitalsEndpoint.as_view(),
        name="sentry-api-0-organization-events-vitals",
    ),
    re_path(
        r"^(?P<organization_id_or_slug>[^\/]+)/events-has-measurements/$",
        OrganizationEventsHasMeasurementsEndpoint.as_view(),
        name="sentry-api-0-organization-events-has-measurements",
    ),
    re_path(
        r"^(?P<organization_id_or_slug>[^\/]+)/events-trends-stats/$",
        OrganizationEventsTrendsStatsEndpoint.as_view(),
        name="sentry-api-0-organization-events-trends-stats",
    ),
    re_path(
        r"^(?P<organization_id_or_slug>[^\/]+)/spans-aggregation/$",
        OrganizationSpansAggregationEndpoint.as_view(),
        name="sentry-api-0-organization-spans-aggregation",
    ),
    # This endpoint is for experimentation only
    # Once this feature is developed, the endpoint will replace /events-trends-stats
    re_path(
        r"^(?P<organization_id_or_slug>[^\/]+)/events-trends-statsv2/$",
        OrganizationEventsNewTrendsStatsEndpoint.as_view(),
        name="sentry-api-0-organization-events-trends-statsv2",
    ),
    re_path(
        r"^(?P<organization_id_or_slug>[^\/]+)/events-trace-light/(?P<trace_id>(?:\d+|[A-Fa-f0-9-]{32,36}))/$",
        OrganizationEventsTraceLightEndpoint.as_view(),
        name="sentry-api-0-organization-events-trace-light",
    ),
    re_path(
        r"^(?P<organization_id_or_slug>[^\/]+)/events-trace/(?P<trace_id>(?:\d+|[A-Fa-f0-9-]{32,36}))/$",
        OrganizationEventsTraceEndpoint.as_view(),
        name="sentry-api-0-organization-events-trace",
    ),
    re_path(
        r"^(?P<organization_id_or_slug>[^\/]+)/events-trace-meta/(?P<trace_id>(?:\d+|[A-Fa-f0-9-]{32,36}))/$",
        OrganizationEventsTraceMetaEndpoint.as_view(),
        name="sentry-api-0-organization-events-trace-meta",
    ),
    re_path(
        r"^(?P<organization_id_or_slug>[^\/]+)/measurements-meta/$",
        OrganizationMeasurementsMeta.as_view(),
        name="sentry-api-0-organization-measurements-meta",
    ),
    re_path(
        r"^(?P<organization_id_or_slug>[^\/]+)/issues/$",
        OrganizationGroupIndexEndpoint.as_view(),
        name="sentry-api-0-organization-group-index",
    ),
    re_path(
        r"^(?P<organization_id_or_slug>[^\/]+)/issues-count/$",
        OrganizationIssuesCountEndpoint.as_view(),
        name="sentry-api-0-organization-issues-count",
    ),
    re_path(
        r"^(?P<organization_id_or_slug>[^\/]+)/issues-stats/$",
        OrganizationGroupIndexStatsEndpoint.as_view(),
        name="sentry-api-0-organization-group-index-stats",
    ),
    re_path(
        r"^(?P<organization_id_or_slug>[^\/]+)/integrations/$",
        OrganizationIntegrationsEndpoint.as_view(),
        name="sentry-api-0-organization-integrations",
    ),
    re_path(
        r"^(?P<organization_id_or_slug>[^\/]+)/integrations/(?P<integration_id>[^\/]+)/$",
        OrganizationIntegrationDetailsEndpoint.as_view(),
        name="sentry-api-0-organization-integration-details",
    ),
    re_path(
        r"^(?P<organization_id_or_slug>[^\/]+)/integrations/(?P<integration_id>[^\/]+)/repos/$",
        OrganizationIntegrationReposEndpoint.as_view(),
        name="sentry-api-0-organization-integration-repos",
    ),
    re_path(
        r"^(?P<organization_id_or_slug>[^\/]+)/integrations/(?P<integration_id>[^\/]+)/issues/$",
        OrganizationIntegrationIssuesEndpoint.as_view(),
        name="sentry-api-0-organization-integration-issues",
    ),
    re_path(
        r"^(?P<organization_id_or_slug>[^\/]+)/integrations/(?P<integration_id>[^\/]+)/migrate-opsgenie/$",
        OrganizationIntegrationMigrateOpsgenieEndpoint.as_view(),
        name="sentry-api-0-organization-integration-migrate-opsgenie",
    ),
    re_path(
        r"^(?P<organization_id_or_slug>[^\/]+)/integrations/(?P<integration_id>[^\/]+)/serverless-functions/$",
        OrganizationIntegrationServerlessFunctionsEndpoint.as_view(),
        name="sentry-api-0-organization-integration-serverless-functions",
    ),
    re_path(
        r"^(?P<organization_id_or_slug>[^\/]+)/members/$",
        OrganizationMemberIndexEndpoint.as_view(),
        name="sentry-api-0-organization-member-index",
    ),
    re_path(
        r"^(?P<organization_id_or_slug>[^\/]+)/external-users/$",
        ExternalUserEndpoint.as_view(),
        name="sentry-api-0-organization-external-user",
    ),
    re_path(
        r"^(?P<organization_id_or_slug>[^\/]+)/external-users/(?P<external_user_id>[^\/]+)/$",
        ExternalUserDetailsEndpoint.as_view(),
        name="sentry-api-0-organization-external-user-details",
    ),
    re_path(
        r"^(?P<organization_id_or_slug>[^\/]+)/integration-requests/$",
        OrganizationIntegrationRequestEndpoint.as_view(),
        name="sentry-api-0-organization-integration-request",
    ),
    re_path(
        r"^(?P<organization_id_or_slug>[^\/]+)/invite-requests/$",
        OrganizationInviteRequestIndexEndpoint.as_view(),
        name="sentry-api-0-organization-invite-request-index",
    ),
    re_path(
        r"^(?P<organization_id_or_slug>[^\/]+)/invite-requests/(?P<member_id>[^\/]+)/$",
        OrganizationInviteRequestDetailsEndpoint.as_view(),
        name="sentry-api-0-organization-invite-request-detail",
    ),
    # Notification Actions
    re_path(
        r"^(?P<organization_id_or_slug>[^\/]+)/notifications/actions/$",
        NotificationActionsIndexEndpoint.as_view(),
        name="sentry-api-0-organization-notification-actions",
    ),
    re_path(
        r"^(?P<organization_id_or_slug>[^\/]+)/notifications/actions/(?P<action_id>[^\/]+)/$",
        NotificationActionsDetailsEndpoint.as_view(),
        name="sentry-api-0-organization-notification-actions-details",
    ),
    re_path(
        r"^(?P<organization_id_or_slug>[^\/]+)/notifications/available-actions/$",
        NotificationActionsAvailableEndpoint.as_view(),
        name="sentry-api-0-organization-notification-available-actions",
    ),
    # Monitors
    re_path(
        r"^(?P<organization_id_or_slug>[^\/]+)/monitors/$",
        OrganizationMonitorIndexEndpoint.as_view(),
        name="sentry-api-0-organization-monitor-index",
    ),
    re_path(
        r"^(?P<organization_id_or_slug>[^\/]+)/monitors-stats/$",
        OrganizationMonitorIndexStatsEndpoint.as_view(),
        name="sentry-api-0-organization-monitor-index-stats",
    ),
    re_path(
        r"^(?P<organization_id_or_slug>[^\/]+)/processing-errors/$",
        OrganizationMonitorProcessingErrorsIndexEndpoint.as_view(),
        name="sentry-api-0-organization-monitor-processing-errors-index",
    ),
    re_path(
        r"^(?P<organization_id_or_slug>[^\/]+)/monitors-schedule-data/$",
        OrganizationMonitorScheduleSampleDataEndpoint.as_view(),
        name="sentry-api-0-organization-monitors-schedule-sample-data",
    ),
    re_path(
        r"^(?P<organization_id_or_slug>[^\/]+)/monitors/(?P<monitor_id_or_slug>[^\/]+)/$",
        OrganizationMonitorDetailsEndpoint.as_view(),
        name="sentry-api-0-organization-monitor-details",
    ),
    re_path(
        r"^(?P<organization_id_or_slug>[^\/]+)/monitors/(?P<monitor_id_or_slug>[^\/]+)/environments/(?P<environment>[^\/]+)$",
        OrganizationMonitorEnvironmentDetailsEndpoint.as_view(),
        name="sentry-api-0-organization-monitor-environment-details",
    ),
    re_path(
        r"^(?P<organization_id_or_slug>[^\/]+)/monitors/(?P<monitor_id_or_slug>[^\/]+)/stats/$",
        OrganizationMonitorStatsEndpoint.as_view(),
        name="sentry-api-0-organization-monitor-stats",
    ),
    re_path(
        r"^(?P<organization_id_or_slug>[^\/]+)/monitors/(?P<monitor_id_or_slug>[^\/]+)/checkins/$",
        OrganizationMonitorCheckInIndexEndpoint.as_view(),
        name="sentry-api-0-organization-monitor-check-in-index",
    ),
    re_path(
        r"^(?P<organization_id_or_slug>[^\/]+)/monitors/(?P<monitor_id_or_slug>[^\/]+)/checkins/(?P<checkin_id>[^\/]+)/attachment/$",
        method_dispatch(
            GET=OrganizationMonitorCheckInAttachmentEndpoint.as_view(),
            OPTIONS=OrganizationMonitorCheckInAttachmentEndpoint.as_view(),
            POST=MonitorIngestCheckinAttachmentEndpoint.as_view(),  # Legacy ingest endpoint
            csrf_exempt=True,
        ),
        name="sentry-api-0-organization-monitor-check-in-attachment",
    ),
    # Pinned and saved search
    re_path(
        r"^(?P<organization_id_or_slug>[^\/]+)/pinned-searches/$",
        OrganizationPinnedSearchEndpoint.as_view(),
        name="sentry-api-0-organization-pinned-searches",
    ),
    re_path(
        r"^(?P<organization_id_or_slug>[^\/]+)/recent-searches/$",
        OrganizationRecentSearchesEndpoint.as_view(),
        name="sentry-api-0-organization-recent-searches",
    ),
    re_path(
        r"^(?P<organization_id_or_slug>[^\/]+)/searches/(?P<search_id>[^\/]+)/$",
        OrganizationSearchDetailsEndpoint.as_view(),
        name="sentry-api-0-organization-search-details",
    ),
    re_path(
        r"^(?P<organization_id_or_slug>[^\/]+)/searches/$",
        OrganizationSearchesEndpoint.as_view(),
        name="sentry-api-0-organization-searches",
    ),
    re_path(
        r"^(?P<organization_id_or_slug>[^\/]+)/sessions/$",
        OrganizationSessionsEndpoint.as_view(),
        name="sentry-api-0-organization-sessions",
    ),
    re_path(
        r"^(?P<organization_id_or_slug>[^\/]+)/releases/(?P<version>[^/]+)/resolved/$",
        OrganizationIssuesResolvedInReleaseEndpoint.as_view(),
        name="sentry-api-0-organization-release-resolved",
    ),
    re_path(
        r"^(?P<organization_id_or_slug>[^\/]+)/members/(?P<member_id>[^\/]+)/$",
        OrganizationMemberDetailsEndpoint.as_view(),
        name="sentry-api-0-organization-member-details",
    ),
    re_path(
        r"^(?P<organization_id_or_slug>[^\/]+)/members/(?P<member_id>[^\/]+)/unreleased-commits/$",
        OrganizationMemberUnreleasedCommitsEndpoint.as_view(),
        name="sentry-api-0-organization-member-unreleased-commits",
    ),
    re_path(
        r"^(?P<organization_id_or_slug>[^\/]+)/members/(?P<member_id>[^\/]+)/teams/(?P<team_id_or_slug>[^\/]+)/$",
        OrganizationMemberTeamDetailsEndpoint.as_view(),
        name="sentry-api-0-organization-member-team-details",
    ),
    re_path(
        r"^(?P<organization_id_or_slug>[^\/]+)/onboarding-continuation-email/$",
        OrganizationOnboardingContinuationEmail.as_view(),
        name="sentry-api-0-organization-onboarding-continuation-email",
    ),
    re_path(
        r"^(?P<organization_id_or_slug>[^\/]+)/processingissues/$",
        OrganizationProcessingIssuesEndpoint.as_view(),
        name="sentry-api-0-organization-processing-issues",
    ),
    re_path(
        r"^(?P<organization_id_or_slug>[^\/]+)/projects/$",
        OrganizationProjectsEndpoint.as_view(),
        name="sentry-api-0-organization-projects",
    ),
    re_path(
        r"^(?P<organization_id_or_slug>[^\/]+)/minimal-projects/$",
        OrganizationMinimalProjectsEndpoint.as_view(),
        name="sentry-api-0-organization-minimal-projects",
    ),
    re_path(
        r"^(?P<organization_id_or_slug>[^\/]+)/experimental/projects/$",
        OrganizationProjectsExperimentEndpoint.as_view(),
        name="sentry-api-0-organization-projects-experiment",
    ),
    re_path(
        r"^(?P<organization_id_or_slug>[^\/]+)/projects-count/$",
        OrganizationProjectsCountEndpoint.as_view(),
        name="sentry-api-0-organization-projects-count",
    ),
    re_path(
        r"^(?P<organization_id_or_slug>[^\/]+)/sent-first-event/$",
        OrganizationProjectsSentFirstEventEndpoint.as_view(),
        name="sentry-api-0-organization-sent-first-event",
    ),
    re_path(
        r"^(?P<organization_id_or_slug>[^\/]+)/repos/$",
        OrganizationRepositoriesEndpoint.as_view(),
        name="sentry-api-0-organization-repositories",
    ),
    re_path(
        r"^(?P<organization_id_or_slug>[^\/]+)/repos/(?P<repo_id>[^\/]+)/$",
        OrganizationRepositoryDetailsEndpoint.as_view(),
        name="sentry-api-0-organization-repository-details",
    ),
    re_path(
        r"^(?P<organization_id_or_slug>[^\/]+)/repos/(?P<repo_id>[^\/]+)/commits/$",
        OrganizationRepositoryCommitsEndpoint.as_view(),
        name="sentry-api-0-organization-repository-commits",
    ),
    re_path(
        r"^(?P<organization_id_or_slug>[^\/]+)/plugins/$",
        OrganizationPluginsEndpoint.as_view(),
        name="sentry-api-0-organization-plugins",
    ),
    re_path(
        r"^(?P<organization_id_or_slug>[^\/]+)/plugins/configs/$",
        OrganizationPluginsConfigsEndpoint.as_view(),
        name="sentry-api-0-organization-plugins-configs",
    ),
    re_path(
        r"^(?P<organization_id_or_slug>[^\/]+)/releases/$",
        OrganizationReleasesEndpoint.as_view(),
        name="sentry-api-0-organization-releases",
    ),
    re_path(
        r"^(?P<organization_id_or_slug>[^\/]+)/release-thresholds/$",
        ReleaseThresholdIndexEndpoint.as_view(),
        name="sentry-api-0-organization-release-thresholds",
    ),
    # TODO: also integrate release threshold status into the releases response?
    re_path(
        r"^(?P<organization_id_or_slug>[^\/]+)/release-threshold-statuses/$",
        ReleaseThresholdStatusIndexEndpoint.as_view(),
        name="sentry-api-0-organization-release-threshold-statuses",
    ),
    re_path(
        r"^(?P<organization_id_or_slug>[^\/]+)/releases/stats/$",
        OrganizationReleasesStatsEndpoint.as_view(),
        name="sentry-api-0-organization-releases-stats",
    ),
    re_path(
        r"^(?P<organization_id_or_slug>[^\/]+)/releases/(?P<version>[^/]+)/$",
        OrganizationReleaseDetailsEndpoint.as_view(),
        name="sentry-api-0-organization-release-details",
    ),
    re_path(
        r"^(?P<organization_id_or_slug>[^\/]+)/releases/(?P<version>[^/]+)/meta/$",
        OrganizationReleaseMetaEndpoint.as_view(),
        name="sentry-api-0-organization-release-meta",
    ),
    re_path(
        r"^(?P<organization_id_or_slug>[^\/]+)/releases/(?P<version>[^/]+)/assemble/$",
        OrganizationReleaseAssembleEndpoint.as_view(),
        name="sentry-api-0-organization-release-assemble",
    ),
    re_path(
        r"^(?P<organization_id_or_slug>[^\/]+)/releases/(?P<version>[^/]+)/files/$",
        OrganizationReleaseFilesEndpoint.as_view(),
        name="sentry-api-0-organization-release-files",
    ),
    re_path(
        r"^(?P<organization_id_or_slug>[^\/]+)/releases/(?P<version>[^/]+)/files/(?P<file_id>[^/]+)/$",
        OrganizationReleaseFileDetailsEndpoint.as_view(),
        name="sentry-api-0-organization-release-file-details",
    ),
    re_path(
        r"^(?P<organization_id_or_slug>[^\/]+)/releases/(?P<version>[^/]+)/commitfiles/$",
        CommitFileChangeEndpoint.as_view(),
        name="sentry-api-0-release-commitfilechange",
    ),
    re_path(
        r"^(?P<organization_id_or_slug>[^\/]+)/releases/(?P<version>[^/]+)/deploys/$",
        ReleaseDeploysEndpoint.as_view(),
        name="sentry-api-0-organization-release-deploys",
    ),
    re_path(
        r"^(?P<organization_id_or_slug>[^\/]+)/releases/(?P<version>[^/]+)/commits/$",
        OrganizationReleaseCommitsEndpoint.as_view(),
        name="sentry-api-0-organization-release-commits",
    ),
    re_path(
        r"^(?P<organization_id_or_slug>[^\/]+)/releases/(?P<version>[^/]+)/previous-with-commits/$",
        OrganizationReleasePreviousCommitsEndpoint.as_view(),
        name="sentry-api-0-organization-release-previous-with-commits",
    ),
    re_path(
        r"^(?P<organization_id_or_slug>[^\/]+)/user-feedback/$",
        OrganizationUserReportsEndpoint.as_view(),
        name="sentry-api-0-organization-user-feedback",
    ),
    re_path(
        r"^(?P<organization_id_or_slug>[^\/]+)/user-teams/$",
        OrganizationUserTeamsEndpoint.as_view(),
        name="sentry-api-0-organization-user-teams",
    ),
    re_path(
        r"^(?P<organization_id_or_slug>[^\/]+)/users/$",
        OrganizationUsersEndpoint.as_view(),
        name="sentry-api-0-organization-users",
    ),
    re_path(
        r"^(?P<organization_id_or_slug>[^\/]+)/users/(?P<user_id>[^\/]+)/$",
        OrganizationUserDetailsEndpoint.as_view(),
        name="sentry-api-0-organization-user-details",
    ),
    re_path(
        r"^(?P<organization_id_or_slug>[^\/]+)/sentry-app-installations/$",
        SentryAppInstallationsEndpoint.as_view(),
        name="sentry-api-0-sentry-app-installations",
    ),
    re_path(
        r"^(?P<organization_id_or_slug>[^\/]+)/sentry-apps/$",
        OrganizationSentryAppsEndpoint.as_view(),
        name="sentry-api-0-organization-sentry-apps",
    ),
    re_path(
        r"^(?P<organization_id_or_slug>[^\/]+)/sentry-app-components/$",
        OrganizationSentryAppComponentsEndpoint.as_view(),
        name="sentry-api-0-organization-sentry-app-components",
    ),
    re_path(
        r"^(?P<organization_id_or_slug>[^\/]+)/org-auth-tokens/$",
        OrgAuthTokensEndpoint.as_view(),
        name="sentry-api-0-org-auth-tokens",
    ),
    re_path(
        r"^(?P<organization_id_or_slug>[^\/]+)/org-auth-tokens/(?P<token_id>[^\/]+)/$",
        OrgAuthTokenDetailsEndpoint.as_view(),
        name="sentry-api-0-org-auth-token-details",
    ),
    re_path(
        r"^(?P<organization_id_or_slug>[^\/]+)/stats/$",
        OrganizationStatsEndpoint.as_view(),
        name="sentry-api-0-organization-stats",
    ),
    re_path(
        r"^(?P<organization_id_or_slug>[^\/]+)/stats_v2/$",
        OrganizationStatsEndpointV2.as_view(),
        name="sentry-api-0-organization-stats-v2",
    ),
    re_path(
        r"^(?P<organization_id_or_slug>[^\/]+)/stats-summary/$",
        OrganizationStatsSummaryEndpoint.as_view(),
        name="sentry-api-0-organization-stats-summary",
    ),
    re_path(
        r"^(?P<organization_id_or_slug>[^\/]+)/teams/$",
        OrganizationTeamsEndpoint.as_view(),
        name="sentry-api-0-organization-teams",
    ),
    re_path(
        r"^(?P<organization_id_or_slug>[^\/]+)/tags/$",
        OrganizationTagsEndpoint.as_view(),
        name="sentry-api-0-organization-tags",
    ),
    re_path(
        r"^(?P<organization_id_or_slug>[^\/]+)/tags/(?P<key>[^/]+)/values/$",
        OrganizationTagKeyValuesEndpoint.as_view(),
        name="sentry-api-0-organization-tagkey-values",
    ),
    re_path(
        r"^(?P<organization_id_or_slug>[^\/]+)/onboarding-tasks/$",
        OrganizationOnboardingTaskEndpoint.as_view(),
        name="sentry-api-0-organization-onboardingtasks",
    ),
    re_path(
        r"^(?P<organization_id_or_slug>[^\/]+)/environments/$",
        OrganizationEnvironmentsEndpoint.as_view(),
        name="sentry-api-0-organization-environments",
    ),
    re_path(
        r"^(?P<organization_id_or_slug>[^\/]+)/broadcasts/$",
        BroadcastIndexEndpoint.as_view(),
        name="sentry-api-0-organization-broadcasts",
    ),
    re_path(
        r"^(?P<organization_id_or_slug>[^\/]+)/join-request/$",
        OrganizationJoinRequestEndpoint.as_view(),
        name="sentry-api-0-organization-join-request",
    ),
    re_path(
        r"^(?P<organization_id_or_slug>[^\/]+)/transaction-anomaly-detection/$",
        OrganizationTransactionAnomalyDetectionEndpoint.as_view(),
        name="sentry-api-0-organization-transaction-anomaly-detection",
    ),
    # relay usage
    re_path(
        r"^(?P<organization_id_or_slug>[^\/]+)/relay_usage/$",
        OrganizationRelayUsage.as_view(),
        name="sentry-api-0-organization-relay-usage",
    ),
    re_path(
        r"^(?P<organization_id_or_slug>[^\/]+)/replays/$",
        OrganizationReplayIndexEndpoint.as_view(),
        name="sentry-api-0-organization-replay-index",
    ),
    re_path(
        r"^(?P<organization_id_or_slug>[^\/]+)/replay-selectors/$",
        OrganizationReplaySelectorIndexEndpoint.as_view(),
        name="sentry-api-0-organization-replay-selectors-index",
    ),
    re_path(
        r"^(?P<organization_id_or_slug>[^\/]+)/replay-count/$",
        OrganizationReplayCountEndpoint.as_view(),
        name="sentry-api-0-organization-replay-count",
    ),
    re_path(
        r"^(?P<organization_id_or_slug>[^/]+)/replays/(?P<replay_id>[\w-]+)/$",
        OrganizationReplayDetailsEndpoint.as_view(),
        name="sentry-api-0-organization-replay-details",
    ),
    re_path(
        r"^(?P<organization_id_or_slug>[^\/]+)/replays-events-meta/$",
        OrganizationReplayEventsMetaEndpoint.as_view(),
        name="sentry-api-0-organization-replay-events-meta",
    ),
    re_path(
        r"^(?P<organization_id_or_slug>[^\/]+)/request-project-creation/$",
        OrganizationRequestProjectCreation.as_view(),
        name="sentry-api-0-organization-request-project-creation",
    ),
    re_path(
        r"^(?P<organization_id_or_slug>[^\/]+)/scim/v2/",
        include(
            [
                re_path(
                    r"^Users$",
                    OrganizationSCIMMemberIndex.as_view(),
                    name="sentry-api-0-organization-scim-member-index",
                ),
                re_path(
                    r"^Users/(?P<member_id>\d+)$",
                    OrganizationSCIMMemberDetails.as_view(),
                    name="sentry-api-0-organization-scim-member-details",
                ),
                re_path(
                    r"^Groups$",
                    OrganizationSCIMTeamIndex.as_view(),
                    name="sentry-api-0-organization-scim-team-index",
                ),
                re_path(
                    r"^Groups/(?P<team_id>\d+)$",
                    OrganizationSCIMTeamDetails.as_view(),
                    name="sentry-api-0-organization-scim-team-details",
                ),
                re_path(
                    r"^Schemas$",
                    OrganizationSCIMSchemaIndex.as_view(),
                    name="sentry-api-0-organization-scim-schema-index",
                ),
            ]
        ),
    ),
    re_path(
        r"^(?P<organization_id_or_slug>[^/]+)/metrics/code-locations/$",
        OrganizationMetricsCodeLocationsEndpoint.as_view(),
        name="sentry-api-0-organization-metrics-code-locations",
    ),
    re_path(
        r"^(?P<organization_id_or_slug>[^/]+)/metrics/meta/$",
        OrganizationMetricsDetailsEndpoint.as_view(),
        name="sentry-api-0-organization-metrics-details",
    ),
    re_path(
        r"^(?P<organization_id_or_slug>[^/]+)/metrics/meta/(?P<metric_name>[^/]+)/$",
        OrganizationMetricDetailsEndpoint.as_view(),
        name="sentry-api-0-organization-metric-details",
    ),
    re_path(
        r"^(?P<organization_id_or_slug>[^/]+)/metrics/data/$",
        OrganizationMetricsDataEndpoint.as_view(),
        name="sentry-api-0-organization-metrics-data",
    ),
    re_path(
        r"^(?P<organization_id_or_slug>[^/]+)/metrics/query/$",
        OrganizationMetricsQueryEndpoint.as_view(),
        name="sentry-api-0-organization-metrics-query",
    ),
    re_path(
        r"^(?P<organization_id_or_slug>[^/]+)/metrics/samples/$",
        OrganizationMetricsSamplesEndpoint.as_view(),
        name="sentry-api-0-organization-metrics-samples",
    ),
    re_path(
        r"^(?P<organization_id_or_slug>[^/]+)/metrics/tags/$",
        OrganizationMetricsTagsEndpoint.as_view(),
        name="sentry-api-0-organization-metrics-tags",
    ),
    re_path(
        r"^(?P<organization_id_or_slug>[^/]+)/metrics/tags/(?P<tag_name>[^/]+)/$",
        OrganizationMetricsTagDetailsEndpoint.as_view(),
        name="sentry-api-0-organization-metrics-tag-details",
    ),
    re_path(
        r"^(?P<organization_id_or_slug>[^/]+)/profiling/",
        include(
            [
                re_path(
                    r"^filters/$",
                    OrganizationProfilingFiltersEndpoint.as_view(),
                    name="sentry-api-0-organization-profiling-filters",
                ),
                re_path(
                    r"^flamegraph/$",
                    OrganizationProfilingFlamegraphEndpoint.as_view(),
                    name="sentry-api-0-organization-profiling-flamegraph",
                ),
                re_path(
                    r"^function-trends/$",
                    OrganizationProfilingFunctionTrendsEndpoint.as_view(),
                    name="sentry-api-0-organization-profiling-function-trends",
                ),
            ],
        ),
    ),
    re_path(
        r"^(?P<organization_id_or_slug>[^/]+)/dynamic-sampling/",
        include(
            [
                re_path(
                    r"^custom-rules/$",
                    CustomRulesEndpoint.as_view(),
                    name="sentry-api-0-organization-dynamic_sampling-custom_rules",
                ),
            ],
        ),
    ),
    # Symbolicator Builtin Sources
    re_path(
        r"^(?P<organization_id_or_slug>[^/]+)/builtin-symbol-sources/$",
        BuiltinSymbolSourcesEndpoint.as_view(),
        name="sentry-api-0-organization-builtin-symbol-sources",
    ),
    # Grouping configs
    re_path(
        r"^(?P<organization_id_or_slug>[^/]+)/grouping-configs/$",
        GroupingConfigsEndpoint.as_view(),
        name="sentry-api-0-organization-grouping-configs",
    ),
    # Unsubscribe from organization notifications
    re_path(
        r"^(?P<organization_id_or_slug>[^/]+)/unsubscribe/project/(?P<id>\d+)/$",
        OrganizationUnsubscribeProject.as_view(),
        name="sentry-api-0-organization-unsubscribe-project",
    ),
    re_path(
        r"^(?P<organization_id_or_slug>[^/]+)/unsubscribe/issue/(?P<id>\d+)/$",
        OrganizationUnsubscribeIssue.as_view(),
        name="sentry-api-0-organization-unsubscribe-issue",
    ),
    re_path(
        r"^(?P<organization_id_or_slug>[^/]+)/prompts-activity/$",
        PromptsActivityEndpoint.as_view(),
        name="sentry-api-0-organization-prompts-activity",
    ),
    re_path(
        r"^(?P<organization_id_or_slug>[^\/]+)/region/$",
        OrganizationRegionEndpoint.as_view(),
        name="sentry-api-0-organization-region",
    ),
]

PROJECT_URLS: list[URLPattern | URLResolver] = [
    re_path(
        r"^$",
        ProjectIndexEndpoint.as_view(),
        name="sentry-api-0-projects",
    ),
    re_path(
        r"^(?P<organization_id_or_slug>[^\/]+)/rule-conditions/$",
        ProjectAgnosticRuleConditionsEndpoint.as_view(),
        name="sentry-api-0-project-agnostic-rule-conditions",
    ),
    re_path(
        r"^(?P<organization_id_or_slug>[^\/]+)/(?P<project_id_or_slug>[^\/]+)/$",
        ProjectDetailsEndpoint.as_view(),
        name="sentry-api-0-project-details",
    ),
    re_path(
        r"^(?P<organization_id_or_slug>[^\/]+)/(?P<project_id_or_slug>[^\/]+)/alert-rules/(?P<alert_rule_id>[^\/]+)/$",
        ProjectAlertRuleDetailsEndpoint.as_view(),
        name="sentry-api-0-project-alert-rule-details",
    ),
    re_path(
        r"^(?P<organization_id_or_slug>[^\/]+)/(?P<project_id_or_slug>[^\/]+)/alert-rules/$",
        ProjectAlertRuleIndexEndpoint.as_view(),
        name="sentry-api-0-project-alert-rules",
    ),
    re_path(
        r"^(?P<organization_id_or_slug>[^\/]+)/(?P<project_id_or_slug>[^\/]+)/alert-rule-task/(?P<task_uuid>[^\/]+)/$",
        ProjectAlertRuleTaskDetailsEndpoint.as_view(),
        name="sentry-api-0-project-alert-rule-task-details",
    ),
    re_path(
        r"^(?P<organization_id_or_slug>[^\/]+)/(?P<project_id_or_slug>[^\/]+)/create-sample/$",
        ProjectCreateSampleEndpoint.as_view(),
        name="sentry-api-0-project-create-sample",
    ),
    re_path(
        r"^(?P<organization_id_or_slug>[^\/]+)/(?P<project_id_or_slug>[^\/]+)/create-sample-transaction/$",
        ProjectCreateSampleTransactionEndpoint.as_view(),
        name="sentry-api-0-project-create-sample-transaction",
    ),
    re_path(
        r"^(?P<organization_id_or_slug>[^\/]+)/(?P<project_id_or_slug>[^\/]+)/docs/(?P<platform>[\w-]+)/$",
        ProjectDocsPlatformEndpoint.as_view(),
        name="sentry-api-0-project-docs-platform",
    ),
    re_path(
        r"^(?P<organization_id_or_slug>[^\/]+)/(?P<project_id_or_slug>[^\/]+)/environments/$",
        ProjectEnvironmentsEndpoint.as_view(),
        name="sentry-api-0-project-environments",
    ),
    re_path(
        r"^(?P<organization_id_or_slug>[^\/]+)/(?P<project_id_or_slug>[^\/]+)/environments/(?P<environment>[^/]+)/$",
        ProjectEnvironmentDetailsEndpoint.as_view(),
        name="sentry-api-0-project-environment-details",
    ),
    re_path(
        r"^(?P<organization_id_or_slug>[^\/]+)/(?P<project_id_or_slug>[^\/]+)/platforms/$",
        ProjectPlatformsEndpoint.as_view(),
        name="sentry-api-0-project-platform-details",
    ),
    re_path(
        r"^(?P<organization_id_or_slug>[^\/]+)/(?P<project_id_or_slug>[^\/]+)/events/$",
        ProjectEventsEndpoint.as_view(),
        name="sentry-api-0-project-events",
    ),
    re_path(
        r"^(?P<organization_id_or_slug>[^\/]+)/(?P<project_id_or_slug>[^\/]+)/events/(?P<event_id>(?:\d+|[A-Fa-f0-9]{32}))/$",
        ProjectEventDetailsEndpoint.as_view(),
        name="sentry-api-0-project-event-details",
    ),
    re_path(
        r"^(?P<organization_id_or_slug>[^\/]+)/(?P<project_id_or_slug>[^\/]+)/events/(?P<event_id>[\w-]+)/grouping-info/$",
        EventGroupingInfoEndpoint.as_view(),
        name="sentry-api-0-event-grouping-info",
    ),
    re_path(
        r"^(?P<organization_id_or_slug>[^\/]+)/(?P<project_id_or_slug>[^\/]+)/events/(?P<event_id>[\w-]+)/ai-fix-suggest/$",
        EventAiSuggestedFixEndpoint.as_view(),
        name="sentry-api-0-event-ai-fix-suggest",
    ),
    re_path(
        r"^(?P<organization_id_or_slug>[^\/]+)/(?P<project_id_or_slug>[^\/]+)/events/(?P<event_id>[\w-]+)/apple-crash-report$",
        EventAppleCrashReportEndpoint.as_view(),
        name="sentry-api-0-event-apple-crash-report",
    ),
    re_path(
        r"^(?P<organization_id_or_slug>[^\/]+)/(?P<project_id_or_slug>[^\/]+)/events/(?P<event_id>[\w-]+)/attachments/$",
        EventAttachmentsEndpoint.as_view(),
        name="sentry-api-0-event-attachments",
    ),
    re_path(
        r"^(?P<organization_id_or_slug>[^\/]+)/(?P<project_id_or_slug>[^\/]+)/events/(?P<event_id>[\w-]+)/reprocessable/$",
        EventReprocessableEndpoint.as_view(),
        name="sentry-api-0-event-attachments",
    ),
    re_path(
        r"^(?P<organization_id_or_slug>[^\/]+)/(?P<project_id_or_slug>[^\/]+)/events/(?P<event_id>[\w-]+)/attachments/(?P<attachment_id>[\w-]+)/$",
        EventAttachmentDetailsEndpoint.as_view(),
        name="sentry-api-0-event-attachment-details",
    ),
    re_path(
        r"^(?P<organization_id_or_slug>[^\/]+)/(?P<project_id_or_slug>[^\/]+)/events/(?P<event_id>[\w-]+)/committers/$",
        EventFileCommittersEndpoint.as_view(),
        name="sentry-api-0-event-file-committers",
    ),
    re_path(
        r"^(?P<organization_id_or_slug>[^\/]+)/(?P<project_id_or_slug>[^\/]+)/events/(?P<event_id>[\w-]+)/json/$",
        EventJsonEndpoint.as_view(),
        name="sentry-api-0-event-json",
    ),
    re_path(
        r"^(?P<organization_id_or_slug>[^\/]+)/(?P<project_id_or_slug>[^\/]+)/events/(?P<event_id>[\w-]+)/owners/$",
        EventOwnersEndpoint.as_view(),
        name="sentry-api-0-event-owners",
    ),
    re_path(
        r"^(?P<organization_id_or_slug>[^\/]+)/(?P<project_id_or_slug>[^\/]+)/events/(?P<event_id>[\w-]+)/source-map-debug/$",
        SourceMapDebugEndpoint.as_view(),
        name="sentry-api-0-event-source-map-debug",
    ),
    re_path(
        r"^(?P<organization_id_or_slug>[^\/]+)/(?P<project_id_or_slug>[^\/]+)/events/(?P<event_id>[\w-]+)/source-map-debug-blue-thunder-edition/$",
        SourceMapDebugBlueThunderEditionEndpoint.as_view(),
        name="sentry-api-0-event-source-map-debug-blue-thunder-edition",
    ),
    re_path(
        r"^(?P<organization_id_or_slug>[^\/]+)/(?P<project_id_or_slug>[^\/]+)/events/(?P<event_id>[\w-]+)/actionable-items/$",
        ActionableItemsEndpoint.as_view(),
        name="sentry-api-0-event-actionable-items",
    ),
    re_path(
        r"^(?P<organization_id_or_slug>[^\/]+)/(?P<project_id_or_slug>[^\/]+)/files/dsyms/$",
        DebugFilesEndpoint.as_view(),
        name="sentry-api-0-dsym-files",
    ),
    re_path(
        r"^(?P<organization_id_or_slug>[^\/]+)/(?P<project_id_or_slug>[^\/]+)/files/source-maps/$",
        SourceMapsEndpoint.as_view(),
        name="sentry-api-0-source-maps",
    ),
    re_path(
        r"^(?P<organization_id_or_slug>[^\/]+)/(?P<project_id_or_slug>[^\/]+)/files/artifact-bundles/$",
        ArtifactBundlesEndpoint.as_view(),
        name="sentry-api-0-artifact-bundles",
    ),
    re_path(
        r"^(?P<organization_id_or_slug>[^\/]+)/(?P<project_id_or_slug>[^\/]+)/files/proguard-artifact-releases",
        ProguardArtifactReleasesEndpoint.as_view(),
        name="sentry-api-0-proguard-artifact-releases",
    ),
    re_path(
        r"^(?P<organization_id_or_slug>[^\/]+)/(?P<project_id_or_slug>[^\/]+)/files/difs/assemble/$",
        DifAssembleEndpoint.as_view(),
        name="sentry-api-0-assemble-dif-files",
    ),
    re_path(
        r"^(?P<organization_id_or_slug>[^\/]+)/(?P<project_id_or_slug>[^\/]+)/files/dsyms/unknown/$",
        UnknownDebugFilesEndpoint.as_view(),
        name="sentry-api-0-unknown-dsym-files",
    ),
    re_path(
        r"^(?P<organization_id_or_slug>[^\/]+)/(?P<project_id_or_slug>[^\/]+)/files/dsyms/associate/$",
        AssociateDSymFilesEndpoint.as_view(),
        name="sentry-api-0-associate-dsym-files",
    ),
    re_path(
        r"^(?P<organization_id_or_slug>[^\/]+)/(?P<project_id_or_slug>[^\/]+)/filters/$",
        ProjectFiltersEndpoint.as_view(),
        name="sentry-api-0-project-filters",
    ),
    re_path(
        r"^(?P<organization_id_or_slug>[^\/]+)/(?P<project_id_or_slug>[^\/]+)/filters/(?P<filter_id>[\w-]+)/$",
        ProjectFilterDetailsEndpoint.as_view(),
        name="sentry-api-0-project-filters-details",
    ),
    re_path(
        r"^(?P<organization_id_or_slug>[^\/]+)/(?P<project_id_or_slug>[^\/]+)/hooks/$",
        ProjectServiceHooksEndpoint.as_view(),
        name="sentry-api-0-service-hooks",
    ),
    re_path(
        r"^(?P<organization_id_or_slug>[^\/]+)/(?P<project_id_or_slug>[^\/]+)/hooks/(?P<hook_id>[^\/]+)/$",
        ProjectServiceHookDetailsEndpoint.as_view(),
        name="sentry-api-0-project-service-hook-details",
    ),
    re_path(
        r"^(?P<organization_id_or_slug>[^\/]+)/(?P<project_id_or_slug>[^\/]+)/hooks/(?P<hook_id>[^\/]+)/stats/$",
        ProjectServiceHookStatsEndpoint.as_view(),
    ),
    re_path(
        r"^(?P<organization_id_or_slug>[^\/]+)/(?P<project_id_or_slug>[^\/]+)/(?:issues|groups)/$",
        ProjectGroupIndexEndpoint.as_view(),
        name="sentry-api-0-project-group-index",
    ),
    re_path(
        r"^(?P<organization_id_or_slug>[^\/]+)/(?P<project_id_or_slug>[^\/]+)/(?:issues|groups)/stats/$",
        ProjectGroupStatsEndpoint.as_view(),
        name="sentry-api-0-project-group-stats",
    ),
    re_path(
        r"^(?P<organization_id_or_slug>[^\/]+)/(?P<project_id_or_slug>[^\/]+)/keys/$",
        ProjectKeysEndpoint.as_view(),
        name="sentry-api-0-project-keys",
    ),
    re_path(
        r"^(?P<organization_id_or_slug>[^\/]+)/(?P<project_id_or_slug>[^\/]+)/keys/(?P<key_id>[^\/]+)/$",
        ProjectKeyDetailsEndpoint.as_view(),
        name="sentry-api-0-project-key-details",
    ),
    re_path(
        r"^(?P<organization_id_or_slug>[^\/]+)/(?P<project_id_or_slug>[^\/]+)/keys/(?P<key_id>[^\/]+)/stats/$",
        ProjectKeyStatsEndpoint.as_view(),
    ),
    re_path(
        r"^(?P<organization_id_or_slug>[^/]+)/(?P<project_id_or_slug>[^/]+)/members/$",
        ProjectMemberIndexEndpoint.as_view(),
        name="sentry-api-0-project-member-index",
    ),
    re_path(
        r"^(?P<organization_id_or_slug>[^/]+)/(?P<project_id_or_slug>[^/]+)/metrics/visibility/$",
        ProjectMetricsVisibilityEndpoint.as_view(),
        name="sentry-api-0-project-metrics-visibility",
    ),
    re_path(
        r"^(?P<organization_id_or_slug>[^\/]+)/(?P<project_id_or_slug>[^\/]+)/releases/$",
        ProjectReleasesEndpoint.as_view(),
        name="sentry-api-0-project-releases",
    ),
    re_path(
        r"^(?P<organization_id_or_slug>[^\/]+)/(?P<project_id_or_slug>[^\/]+)/release-thresholds/$",
        ReleaseThresholdEndpoint.as_view(),
        name="sentry-api-0-project-release-thresholds",
    ),
    re_path(
        r"^(?P<organization_id_or_slug>[^\/]+)/(?P<project_id_or_slug>[^\/]+)/release-thresholds/(?P<release_threshold>[^/]+)/$",
        ReleaseThresholdDetailsEndpoint.as_view(),
        name="sentry-api-0-project-release-thresholds-details",
    ),
    re_path(
        r"^(?P<organization_id_or_slug>[^\/]+)/(?P<project_id_or_slug>[^\/]+)/commits/$",
        ProjectCommitsEndpoint.as_view(),
        name="sentry-api-0-project-commits",
    ),
    re_path(
        r"^(?P<organization_id_or_slug>[^\/]+)/(?P<project_id_or_slug>[^\/]+)/releases/token/$",
        ProjectReleasesTokenEndpoint.as_view(),
        name="sentry-api-0-project-releases-token",
    ),
    re_path(
        r"^(?P<organization_id_or_slug>[^\/]+)/(?P<project_id_or_slug>[^\/]+)/releases/completion/$",
        ProjectReleaseSetupCompletionEndpoint.as_view(),
        name="sentry-api-0-project-releases-completion-status",
    ),
    re_path(
        r"^(?P<organization_id_or_slug>[^\/]+)/(?P<project_id_or_slug>[^\/]+)/releases/(?P<version>[^/]+)/$",
        ProjectReleaseDetailsEndpoint.as_view(),
        name="sentry-api-0-project-release-details",
    ),
    re_path(
        r"^(?P<organization_id_or_slug>[^\/]+)/(?P<project_id_or_slug>[^\/]+)/releases/(?P<version>[^/]+)/commits/$",
        ProjectReleaseCommitsEndpoint.as_view(),
        name="sentry-api-0-project-release-commits",
    ),
    re_path(
        r"^(?P<organization_id_or_slug>[^\/]+)/(?P<project_id_or_slug>[^\/]+)/releases/(?P<version>[^/]+)/repositories/$",
        ProjectReleaseRepositories.as_view(),
        name="sentry-api-0-project-release-repositories",
    ),
    re_path(
        r"^(?P<organization_id_or_slug>[^\/]+)/(?P<project_id_or_slug>[^\/]+)/releases/(?P<version>[^/]+)/resolved/$",
        ProjectIssuesResolvedInReleaseEndpoint.as_view(),
        name="sentry-api-0-project-release-resolved",
    ),
    re_path(
        r"^(?P<organization_id_or_slug>[^\/]+)/(?P<project_id_or_slug>[^\/]+)/releases/(?P<version>[^/]+)/stats/$",
        ProjectReleaseStatsEndpoint.as_view(),
        name="sentry-api-0-project-release-stats",
    ),
    re_path(
        r"^(?P<organization_id_or_slug>[^\/]+)/(?P<project_id_or_slug>[^\/]+)/artifact-bundles/(?P<bundle_id>[^/]+)/files/$",
        ProjectArtifactBundleFilesEndpoint.as_view(),
        name="sentry-api-0-project-artifact-bundle-files",
    ),
    re_path(
        r"^(?P<organization_id_or_slug>[^\/]+)/(?P<project_id_or_slug>[^\/]+)/artifact-bundles/(?P<bundle_id>[^/]+)/files/(?P<file_id>[^/]+)/$",
        ProjectArtifactBundleFileDetailsEndpoint.as_view(),
        name="sentry-api-0-project-artifact-bundle-file-details",
    ),
    re_path(
        r"^(?P<organization_id_or_slug>[^\/]+)/(?P<project_id_or_slug>[^\/]+)/releases/(?P<version>[^/]+)/files/$",
        ProjectReleaseFilesEndpoint.as_view(),
        name="sentry-api-0-project-release-files",
    ),
    re_path(
        r"^(?P<organization_id_or_slug>[^\/]+)/(?P<project_id_or_slug>[^\/]+)/releases/(?P<version>[^/]+)/files/(?P<file_id>[^/]+)/$",
        ProjectReleaseFileDetailsEndpoint.as_view(),
        name="sentry-api-0-project-release-file-details",
    ),
    re_path(
        r"^(?P<organization_id_or_slug>[^\/]+)/(?P<project_id_or_slug>[^\/]+)/artifact-lookup/$",
        ProjectArtifactLookupEndpoint.as_view(),
        name="sentry-api-0-project-artifact-lookup",
    ),
    re_path(
        r"^(?P<organization_id_or_slug>[^\/]+)/(?P<project_id_or_slug>[^\/]+)/rules/$",
        ProjectRulesEndpoint.as_view(),
        name="sentry-api-0-project-rules",
    ),
    re_path(
        r"^(?P<organization_id_or_slug>[^/]+)/(?P<project_id_or_slug>[^\/]+)/replays/(?P<replay_id>[\w-]+)/$",
        ProjectReplayDetailsEndpoint.as_view(),
        name="sentry-api-0-project-replay-details",
    ),
    re_path(
        r"^(?P<organization_id_or_slug>[^/]+)/(?P<project_id_or_slug>[^\/]+)/replays/(?P<replay_id>[\w-]+)/viewed-by/$",
        ProjectReplayViewedByEndpoint.as_view(),
        name="sentry-api-0-project-replay-viewed-by",
    ),
    re_path(
        r"^(?P<organization_id_or_slug>[^/]+)/(?P<project_id_or_slug>[^\/]+)/replays/(?P<replay_id>[\w-]+)/accessibility-issues/$",
        ProjectReplayAccessibilityIssuesEndpoint.as_view(),
        name="sentry-api-0-project-replay-accessibility-issues",
    ),
    re_path(
        r"^(?P<organization_id_or_slug>[^/]+)/(?P<project_id_or_slug>[^\/]+)/replays/(?P<replay_id>[\w-]+)/clicks/$",
        ProjectReplayClicksIndexEndpoint.as_view(),
        name="sentry-api-0-project-replay-clicks-index",
    ),
    re_path(
        r"^(?P<organization_id_or_slug>[^/]+)/(?P<project_id_or_slug>[^\/]+)/replays/(?P<replay_id>[\w-]+)/recording-segments/$",
        ProjectReplayRecordingSegmentIndexEndpoint.as_view(),
        name="sentry-api-0-project-replay-recording-segment-index",
    ),
    re_path(
        r"^(?P<organization_id_or_slug>[^/]+)/(?P<project_id_or_slug>[^\/]+)/replays/(?P<replay_id>[\w-]+)/recording-segments/(?P<segment_id>\d+)/$",
        ProjectReplayRecordingSegmentDetailsEndpoint.as_view(),
        name="sentry-api-0-project-replay-recording-segment-details",
    ),
    re_path(
        r"^(?P<organization_id_or_slug>[^/]+)/(?P<project_id_or_slug>[^\/]+)/replays/(?P<replay_id>[\w-]+)/videos/(?P<segment_id>\d+)/$",
        ProjectReplayVideoDetailsEndpoint.as_view(),
        name="sentry-api-0-project-replay-video-details",
    ),
    re_path(
        r"^(?P<organization_id_or_slug>[^\/]+)/(?P<project_id_or_slug>[^\/]+)/rules/configuration/$",
        ProjectRulesConfigurationEndpoint.as_view(),
        name="sentry-api-0-project-rules-configuration",
    ),
    re_path(
        r"^(?P<organization_id_or_slug>[^\/]+)/(?P<project_id_or_slug>[^\/]+)/rules/(?P<rule_id>\d+)/$",
        ProjectRuleDetailsEndpoint.as_view(),
        name="sentry-api-0-project-rule-details",
    ),
    re_path(
        r"^(?P<organization_id_or_slug>[^\/]+)/(?P<project_id_or_slug>[^\/]+)/rules/(?P<rule_id>[^\/]+)/enable/$",
        ProjectRuleEnableEndpoint.as_view(),
        name="sentry-api-0-project-rule-enable",
    ),
    re_path(
        r"^(?P<organization_id_or_slug>[^\/]+)/(?P<project_id_or_slug>[^\/]+)/rules/(?P<rule_id>[^\/]+)/snooze/$",
        RuleSnoozeEndpoint.as_view(),
        name="sentry-api-0-rule-snooze",
    ),
    re_path(
        r"^(?P<organization_id_or_slug>[^\/]+)/(?P<project_id_or_slug>[^\/]+)/alert-rules/(?P<rule_id>[^\/]+)/snooze/$",
        MetricRuleSnoozeEndpoint.as_view(),
        name="sentry-api-0-metric-rule-snooze",
    ),
    re_path(
        r"^(?P<organization_id_or_slug>[^\/]+)/(?P<project_id_or_slug>[^\/]+)/rules/preview/$",
        ProjectRulePreviewEndpoint.as_view(),
        name="sentry-api-0-project-rule-preview",
    ),
    re_path(
        r"^(?P<organization_id_or_slug>[^\/]+)/(?P<project_id_or_slug>[^\/]+)/rule-actions/$",
        ProjectRuleActionsEndpoint.as_view(),
        name="sentry-api-0-project-rule-actions",
    ),
    re_path(
        r"^(?P<organization_id_or_slug>[^\/]+)/(?P<project_id_or_slug>[^\/]+)/rules/(?P<rule_id>[^\/]+)/group-history/$",
        ProjectRuleGroupHistoryIndexEndpoint.as_view(),
        name="sentry-api-0-project-rule-group-history-index",
    ),
    re_path(
        r"^(?P<organization_id_or_slug>[^\/]+)/(?P<project_id_or_slug>[^\/]+)/rules/(?P<rule_id>[^\/]+)/stats/$",
        ProjectRuleStatsIndexEndpoint.as_view(),
        name="sentry-api-0-project-rule-stats-index",
    ),
    re_path(
        r"^(?P<organization_id_or_slug>[^\/]+)/(?P<project_id_or_slug>[^\/]+)/rule-task/(?P<task_uuid>[^\/]+)/$",
        ProjectRuleTaskDetailsEndpoint.as_view(),
        name="sentry-api-0-project-rule-task-details",
    ),
    re_path(
        r"^(?P<organization_id_or_slug>[^\/]+)/(?P<project_id_or_slug>[^\/]+)/stats/$",
        ProjectStatsEndpoint.as_view(),
        name="sentry-api-0-project-stats",
    ),
    re_path(
        r"^(?P<organization_id_or_slug>[^\/]+)/(?P<project_id_or_slug>[^\/]+)/symbol-sources/$",
        ProjectSymbolSourcesEndpoint.as_view(),
        name="sentry-api-0-project-symbol-sources",
    ),
    re_path(
        r"^(?P<organization_id_or_slug>[^\/]+)/(?P<project_id_or_slug>[^\/]+)/tags/$",
        ProjectTagsEndpoint.as_view(),
        name="sentry-api-0-project-tags",
    ),
    re_path(
        r"^(?P<organization_id_or_slug>[^\/]+)/(?P<project_id_or_slug>[^\/]+)/tags/(?P<key>[^/]+)/$",
        ProjectTagKeyDetailsEndpoint.as_view(),
        name="sentry-api-0-project-tagkey-details",
    ),
    re_path(
        r"^(?P<organization_id_or_slug>[^\/]+)/(?P<project_id_or_slug>[^\/]+)/tags/(?P<key>[^/]+)/values/$",
        ProjectTagKeyValuesEndpoint.as_view(),
        name="sentry-api-0-project-tagkey-values",
    ),
    re_path(
        r"^(?P<organization_id_or_slug>[^\/]+)/(?P<project_id_or_slug>[^\/]+)/teams/$",
        ProjectTeamsEndpoint.as_view(),
        name="sentry-api-0-project-teams",
    ),
    re_path(
        r"^(?P<organization_id_or_slug>[^\/]+)/(?P<project_id_or_slug>[^\/]+)/teams/(?P<team_id_or_slug>[^\/]+)/$",
        ProjectTeamDetailsEndpoint.as_view(),
        name="sentry-api-0-project-team-details",
    ),
    re_path(
        r"^(?P<organization_id_or_slug>[^\/]+)/(?P<project_id_or_slug>[^\/]+)/transfer/$",
        ProjectTransferEndpoint.as_view(),
        name="sentry-api-0-project-transfer",
    ),
    re_path(
        r"^(?P<organization_id_or_slug>[^\/]+)/(?P<project_id_or_slug>[^\/]+)/users/$",
        ProjectUsersEndpoint.as_view(),
        name="sentry-api-0-project-users",
    ),
    re_path(
        r"^(?P<organization_id_or_slug>[^\/]+)/(?P<project_id_or_slug>[^\/]+)/(?:user-feedback|user-reports)/$",
        ProjectUserReportsEndpoint.as_view(),
        name="sentry-api-0-project-user-reports",
    ),
    re_path(
        r"^(?P<organization_id_or_slug>[^\/]+)/(?P<project_id_or_slug>[^\/]+)/user-stats/$",
        ProjectUserStatsEndpoint.as_view(),
        name="sentry-api-0-project-userstats",
    ),
    re_path(
        r"^(?P<organization_id_or_slug>[^\/]+)/(?P<project_id_or_slug>[^\/]+)/processingissues/$",
        ProjectProcessingIssuesEndpoint.as_view(),
        name="sentry-api-0-project-processing-issues",
    ),
    re_path(
        r"^(?P<organization_id_or_slug>[^\/]+)/(?P<project_id_or_slug>[^\/]+)/reprocessing/$",
        ProjectReprocessingEndpoint.as_view(),
        name="sentry-api-0-project-reprocessing",
    ),
    re_path(
        r"^(?P<organization_id_or_slug>[^\/]+)/(?P<project_id_or_slug>[^\/]+)/processingissues/discard/$",
        ProjectProcessingIssuesDiscardEndpoint.as_view(),
        name="sentry-api-0-project-discard-processing-issues",
    ),
    re_path(
        r"^(?P<organization_id_or_slug>[^\/]+)/(?P<project_id_or_slug>[^\/]+)/ownership/$",
        ProjectOwnershipEndpoint.as_view(),
        name="sentry-api-0-project-ownership",
    ),
    re_path(
        r"^(?P<organization_id_or_slug>[^\/]+)/(?P<project_id_or_slug>[^\/]+)/codeowners/$",
        ProjectCodeOwnersEndpoint.as_view(),
        name="sentry-api-0-project-codeowners",
    ),
    re_path(
        r"^(?P<organization_id_or_slug>[^\/]+)/(?P<project_id_or_slug>[^\/]+)/codeowners/(?P<codeowners_id>[^\/]+)/$",
        ProjectCodeOwnersDetailsEndpoint.as_view(),
        name="sentry-api-0-project-codeowners-details",
    ),
    re_path(
        r"^(?P<organization_id_or_slug>[^\/]+)/(?P<project_id_or_slug>[^\/]+)/transaction-threshold/configure/$",
        ProjectTransactionThresholdEndpoint.as_view(),
        name="sentry-api-0-project-transaction-threshold",
    ),
    re_path(
        r"^(?P<organization_id_or_slug>[^\/]+)/(?P<project_id_or_slug>[^\/]+)/performance-issues/configure/$",
        ProjectPerformanceIssueSettingsEndpoint.as_view(),
        name="sentry-api-0-project-performance-issue-settings",
    ),
    re_path(
        r"^(?P<organization_id_or_slug>[^\/]+)/(?P<project_id_or_slug>[^\/]+)/performance/configure/$",
        ProjectPerformanceGeneralSettingsEndpoint.as_view(),
        name="sentry-api-0-project-performance-general-settings",
    ),
    # Load plugin project urls
    re_path(
        r"^(?P<organization_id_or_slug>[^\/]+)/(?P<project_id_or_slug>[^\/]+)/plugins/$",
        ProjectPluginsEndpoint.as_view(),
        name="sentry-api-0-project-plugins",
    ),
    re_path(
        r"^(?P<organization_id_or_slug>[^\/]+)/(?P<project_id_or_slug>[^\/]+)/plugins/(?P<plugin_id>[^\/]+)/$",
        ProjectPluginDetailsEndpoint.as_view(),
        name="sentry-api-0-project-plugin-details",
    ),
    re_path(
        r"^(?P<organization_id_or_slug>[^\/]+)/(?P<project_id_or_slug>[^\/]+)/cluster-transaction-names/$",
        ProjectTransactionNamesCluster.as_view(),
        name="sentry-api-0-organization-project-cluster-transaction-names",
    ),
    re_path(
        r"^(?P<organization_id_or_slug>[^\/]+)/(?P<project_id_or_slug>[^\/]+)/plugins?/",
        include("sentry.plugins.base.project_api_urls"),
    ),
    # Tombstone
    re_path(
        r"^(?P<organization_id_or_slug>[^\/]+)/(?P<project_id_or_slug>[^\/]+)/tombstones/$",
        GroupTombstoneEndpoint.as_view(),
        name="sentry-api-0-group-tombstones",
    ),
    re_path(
        r"^(?P<organization_id_or_slug>[^\/]+)/(?P<project_id_or_slug>[^\/]+)/tombstones/(?P<tombstone_id>\d+)/$",
        GroupTombstoneDetailsEndpoint.as_view(),
        name="sentry-api-0-group-tombstone-details",
    ),
    re_path(
        r"^(?P<organization_id_or_slug>[^\/]+)/(?P<project_id_or_slug>[^\/]+)/stacktrace-coverage/$",
        ProjectStacktraceCoverageEndpoint.as_view(),
        name="sentry-api-0-project-stacktrace-coverage",
    ),
    re_path(
        r"^(?P<organization_id_or_slug>[^\/]+)/(?P<project_id_or_slug>[^\/]+)/stacktrace-link/$",
        ProjectStacktraceLinkEndpoint.as_view(),
        name="sentry-api-0-project-stacktrace-link",
    ),
    re_path(
        r"^(?P<organization_id_or_slug>[^\/]+)/(?P<project_id_or_slug>[^\/]+)/repo-path-parsing/$",
        ProjectRepoPathParsingEndpoint.as_view(),
        name="sentry-api-0-project-repo-path-parsing",
    ),
    # Grouping configs
    re_path(
        r"^(?P<organization_id_or_slug>[^\/]+)/(?P<project_id_or_slug>[^\/]+)/grouping-configs/$",
        ProjectGroupingConfigsEndpoint.as_view(),
        name="sentry-api-0-project-grouping-configs",
    ),
    re_path(
        r"^(?P<organization_id_or_slug>[^\/]+)/(?P<project_id_or_slug>[^\/]+)/appstoreconnect/$",
        AppStoreConnectCreateCredentialsEndpoint.as_view(),
        name="sentry-api-0-project-appstoreconnect-credentials-create",
    ),
    re_path(
        r"^(?P<organization_id_or_slug>[^\/]+)/(?P<project_id_or_slug>[^\/]+)/appstoreconnect/apps/$",
        AppStoreConnectAppsEndpoint.as_view(),
        name="sentry-api-0-project-appstoreconnect-apps",
    ),
    re_path(
        r"^(?P<organization_id_or_slug>[^\/]+)/(?P<project_id_or_slug>[^\/]+)/appstoreconnect/status/$",
        AppStoreConnectStatusEndpoint.as_view(),
        name="sentry-api-0-project-appstoreconnect-status",
    ),
    re_path(
        r"^(?P<organization_id_or_slug>[^\/]+)/(?P<project_id_or_slug>[^\/]+)/appstoreconnect/(?P<credentials_id>[^\/]+)/$",
        AppStoreConnectUpdateCredentialsEndpoint.as_view(),
        name="sentry-api-0-project-appstoreconnect-credentials-update",
    ),
    re_path(
        r"^(?P<organization_id_or_slug>[^\/]+)/(?P<project_id_or_slug>[^\/]+)/appstoreconnect/(?P<credentials_id>[^\/]+)/refresh/$",
        AppStoreConnectRefreshEndpoint.as_view(),
        name="sentry-api-0-project-appstoreconnect-refresh",
    ),
    re_path(
        r"^(?P<organization_id_or_slug>[^\/]+)/(?P<project_id_or_slug>[^\/]+)/profiling/functions/$",
        ProjectProfilingFunctionsEndpoint.as_view(),
        name="sentry-api-0-project-profiling-functions",
    ),
    re_path(
        r"^(?P<organization_id_or_slug>[^\/]+)/(?P<project_id_or_slug>[^\/]+)/profiling/profiles/(?P<profile_id>(?:\d+|[A-Fa-f0-9-]{32,36}))/$",
        ProjectProfilingProfileEndpoint.as_view(),
        name="sentry-api-0-project-profiling-profile",
    ),
    re_path(
        r"^(?P<organization_id_or_slug>[^\/]+)/(?P<project_id_or_slug>[^\/]+)/profiling/raw_profiles/(?P<profile_id>(?:\d+|[A-Fa-f0-9-]{32,36}))/$",
        ProjectProfilingRawProfileEndpoint.as_view(),
        name="sentry-api-0-project-profiling-raw-profile",
    ),
    re_path(
        r"^(?P<organization_id_or_slug>[^\/]+)/(?P<project_id_or_slug>[^\/]+)/profiling/flamegraph/$",
        ProjectProfilingFlamegraphEndpoint.as_view(),
        name="sentry-api-0-project-profiling-flamegraph",
    ),
    re_path(
        r"^(?P<organization_id_or_slug>[^\/]+)/(?P<project_id_or_slug>[^\/]+)/profiling/transactions/(?P<transaction_id>(?:\d+|[A-Fa-f0-9-]{32,36}))/$",
        ProjectProfilingTransactionIDProfileIDEndpoint.as_view(),
        name="sentry-api-0-project-profiling-transactions",
    ),
    re_path(
        r"^(?P<organization_id_or_slug>[^\/]+)/(?P<project_id_or_slug>[^\/]+)/statistical-detector/$",
        ProjectStatisticalDetectors.as_view(),
        name="sentry-api-0-project-statistical-detector",
    ),
    re_path(
        r"^(?P<organization_id_or_slug>[^\/]+)/(?P<project_id_or_slug>[^\/]+)/monitors/(?P<monitor_id_or_slug>[^\/]+)/checkins/(?P<checkin_id>[^\/]+)/attachment/$",
        ProjectMonitorCheckInAttachmentEndpoint.as_view(),
        name="sentry-api-0-project-monitor-check-in-attachment",
    ),
    re_path(
        r"^(?P<organization_id_or_slug>[^\/]+)/(?P<project_id_or_slug>[^\/]+)/monitors/(?P<monitor_id_or_slug>[^\/]+)/$",
        ProjectMonitorDetailsEndpoint.as_view(),
        name="sentry-api-0-project-monitor-details",
    ),
    re_path(
        r"^(?P<organization_id_or_slug>[^\/]+)/(?P<project_id_or_slug>[^\/]+)/monitors/(?P<monitor_id_or_slug>[^\/]+)/checkins/$",
        ProjectMonitorCheckInIndexEndpoint.as_view(),
        name="sentry-api-0-project-monitor-check-in-index",
    ),
    re_path(
        r"^(?P<organization_id_or_slug>[^\/]+)/(?P<project_id_or_slug>[^\/]+)/monitors/(?P<monitor_id_or_slug>[^\/]+)/environments/(?P<environment>[^\/]+)$",
        ProjectMonitorEnvironmentDetailsEndpoint.as_view(),
        name="sentry-api-0-project-monitor-environment-details",
    ),
    re_path(
<<<<<<< HEAD
        r"^(?P<organization_id_or_slug>[^\/]+)/(?P<project_id_or_slug>[^\/]+)/monitors/(?P<monitor_id_or_slug>[^\/]+)/processing-errors/$",
=======
        r"^(?P<organization_slug>[^\/]+)/(?P<project_id_or_slug>[^\/]+)/processing-errors/(?P<uuid>[^\/]+)/$",
        ProjectProcessingErrorsDetailsEndpoint.as_view(),
        name="sentry-api-0-project-processing-errors-details",
    ),
    re_path(
        r"^(?P<organization_slug>[^\/]+)/(?P<project_id_or_slug>[^\/]+)/monitors/(?P<monitor_id_or_slug>[^\/]+)/processing-errors/$",
>>>>>>> b6f490a0
        ProjectMonitorProcessingErrorsIndexEndpoint.as_view(),
        name="sentry-api-0-project-monitor-processing-errors-index",
    ),
    re_path(
        r"^(?P<organization_id_or_slug>[^\/]+)/(?P<project_id_or_slug>[^\/]+)/monitors/(?P<monitor_id_or_slug>[^\/]+)/stats/$",
        ProjectMonitorStatsEndpoint.as_view(),
        name="sentry-api-0-project-monitor-stats",
    ),
    re_path(
        r"^(?P<organization_id_or_slug>[^\/]+)/(?P<project_id_or_slug>[^\/]+)/autofix/codebase-index/status/$",
        ProjectAutofixCodebaseIndexStatusEndpoint.as_view(),
        name="sentry-api-0-project-autofix-codebase-index-status",
    ),
    re_path(
        r"^(?P<organization_id_or_slug>[^\/]+)/(?P<project_id_or_slug>[^\/]+)/autofix/codebase-index/create/$",
        ProjectAutofixCreateCodebaseIndexEndpoint.as_view(),
        name="sentry-api-0-project-autofix-codebase-index-create",
    ),
]

TEAM_URLS = [
    re_path(
        r"^(?P<organization_id_or_slug>[^\/]+)/(?P<team_id_or_slug>[^\/]+)/$",
        TeamDetailsEndpoint.as_view(),
        name="sentry-api-0-team-details",
    ),
    re_path(
        r"^(?P<organization_id_or_slug>[^\/]+)/(?P<team_id_or_slug>[^\/]+)/issues/old/$",
        TeamGroupsOldEndpoint.as_view(),
        name="sentry-api-0-team-oldest-issues",
    ),
    re_path(
        r"^(?P<organization_id_or_slug>[^\/]+)/(?P<team_id_or_slug>[^\/]+)/release-count/$",
        TeamReleaseCountEndpoint.as_view(),
        name="sentry-api-0-team-release-count",
    ),
    re_path(
        r"^(?P<organization_id_or_slug>[^\/]+)/(?P<team_id_or_slug>[^\/]+)/time-to-resolution/$",
        TeamTimeToResolutionEndpoint.as_view(),
        name="sentry-api-0-team-time-to-resolution",
    ),
    re_path(
        r"^(?P<organization_id_or_slug>[^\/]+)/(?P<team_id_or_slug>[^\/]+)/unresolved-issue-age/$",
        TeamUnresolvedIssueAgeEndpoint.as_view(),
        name="sentry-api-0-team-unresolved-issue-age",
    ),
    re_path(
        r"^(?P<organization_id_or_slug>[^\/]+)/(?P<team_id_or_slug>[^\/]+)/alerts-triggered/$",
        TeamAlertsTriggeredTotalsEndpoint.as_view(),
        name="sentry-api-0-team-alerts-triggered",
    ),
    re_path(
        r"^(?P<organization_id_or_slug>[^\/]+)/(?P<team_id_or_slug>[^\/]+)/alerts-triggered-index/$",
        TeamAlertsTriggeredIndexEndpoint.as_view(),
        name="sentry-api-0-team-alerts-triggered-index",
    ),
    re_path(
        r"^(?P<organization_id_or_slug>[^\/]+)/(?P<team_id_or_slug>[^\/]+)/issue-breakdown/$",
        TeamIssueBreakdownEndpoint.as_view(),
        name="sentry-api-0-team-issue-breakdown",
    ),
    re_path(
        r"^(?P<organization_id_or_slug>[^\/]+)/(?P<team_id_or_slug>[^\/]+)/all-unresolved-issues/$",
        TeamAllUnresolvedIssuesEndpoint.as_view(),
        name="sentry-api-0-team-all-unresolved-issues",
    ),
    re_path(
        r"^(?P<organization_id_or_slug>[^\/]+)/(?P<team_id_or_slug>[^\/]+)/members/$",
        TeamMembersEndpoint.as_view(),
        name="sentry-api-0-team-members",
    ),
    re_path(
        r"^(?P<organization_id_or_slug>[^\/]+)/(?P<team_id_or_slug>[^\/]+)/projects/$",
        TeamProjectsEndpoint.as_view(),
        name="sentry-api-0-team-project-index",
    ),
    re_path(
        r"^(?P<organization_id_or_slug>[^\/]+)/(?P<team_id_or_slug>[^\/]+)/stats/$",
        TeamStatsEndpoint.as_view(),
        name="sentry-api-0-team-stats",
    ),
    re_path(
        r"^(?P<organization_id_or_slug>[^\/]+)/(?P<team_id_or_slug>[^\/]+)/external-teams/$",
        ExternalTeamEndpoint.as_view(),
        name="sentry-api-0-external-team",
    ),
    re_path(
        r"^(?P<organization_id_or_slug>[^\/]+)/(?P<team_id_or_slug>[^\/]+)/external-teams/(?P<external_team_id>[^\/]+)/$",
        ExternalTeamDetailsEndpoint.as_view(),
        name="sentry-api-0-external-team-details",
    ),
]

SENTRY_APP_URLS = [
    re_path(
        r"^$",
        SentryAppsEndpoint.as_view(),
        name="sentry-api-0-sentry-apps",
    ),
    re_path(
        r"^(?P<sentry_app_id_or_slug>[^\/]+)/$",
        SentryAppDetailsEndpoint.as_view(),
        name="sentry-api-0-sentry-app-details",
    ),
    re_path(
        r"^(?P<sentry_app_id_or_slug>[^\/]+)/features/$",
        SentryAppFeaturesEndpoint.as_view(),
        name="sentry-api-0-sentry-app-features",
    ),
    re_path(
        r"^(?P<sentry_app_id_or_slug>[^\/]+)/components/$",
        SentryAppComponentsEndpoint.as_view(),
        name="sentry-api-0-sentry-app-components",
    ),
    re_path(
        r"^(?P<sentry_app_id_or_slug>[^\/]+)/avatar/$",
        SentryAppAvatarEndpoint.as_view(),
        name="sentry-api-0-sentry-app-avatar",
    ),
    re_path(
        r"^(?P<sentry_app_id_or_slug>[^\/]+)/api-tokens/$",
        SentryInternalAppTokensEndpoint.as_view(),
        name="sentry-api-0-sentry-internal-app-tokens",
    ),
    re_path(
        r"^(?P<sentry_app_id_or_slug>[^\/]+)/api-tokens/(?P<api_token_id>[^\/]+)/$",
        SentryInternalAppTokenDetailsEndpoint.as_view(),
        name="sentry-api-0-sentry-internal-app-token-details",
    ),
    re_path(
        r"^(?P<sentry_app_id_or_slug>[^\/]+)/rotate-secret/$",
        SentryAppRotateSecretEndpoint.as_view(),
        name="sentry-api-0-sentry-app-rotate-secret",
    ),
    re_path(
        r"^(?P<sentry_app_id_or_slug>[^\/]+)/stats/$",
        SentryAppStatsEndpoint.as_view(),
        name="sentry-api-0-sentry-app-stats",
    ),
    re_path(
        r"^(?P<sentry_app_id_or_slug>[^\/]+)/publish-request/$",
        SentryAppPublishRequestEndpoint.as_view(),
        name="sentry-api-0-sentry-app-publish-request",
    ),
    # The following a region endpoints as interactions and request logs
    # are per-region.
    re_path(
        r"^(?P<sentry_app_id_or_slug>[^\/]+)/requests/$",
        SentryAppRequestsEndpoint.as_view(),
        name="sentry-api-0-sentry-app-requests",
    ),
    re_path(
        r"^(?P<sentry_app_id_or_slug>[^\/]+)/interaction/$",
        SentryAppInteractionEndpoint.as_view(),
        name="sentry-api-0-sentry-app-interaction",
    ),
]

SENTRY_APP_INSTALLATION_URLS = [
    re_path(
        r"^(?P<uuid>[^\/]+)/$",
        SentryAppInstallationDetailsEndpoint.as_view(),
        name="sentry-api-0-sentry-app-installation-details",
    ),
    re_path(
        r"^(?P<uuid>[^\/]+)/authorizations/$",
        SentryAppAuthorizationsEndpoint.as_view(),
        name="sentry-api-0-sentry-app-installation-authorizations",
    ),
    # The following endpoints are region scoped, not control
    # like most of sentryapps.
    re_path(
        r"^(?P<uuid>[^\/]+)/external-requests/$",
        SentryAppInstallationExternalRequestsEndpoint.as_view(),
        name="sentry-api-0-sentry-app-installation-external-requests",
    ),
    re_path(
        r"^(?P<uuid>[^\/]+)/external-issue-actions/$",
        SentryAppInstallationExternalIssueActionsEndpoint.as_view(),
        name="sentry-api-0-sentry-app-installation-external-issue-actions",
    ),
    re_path(
        r"^(?P<uuid>[^\/]+)/external-issues/$",
        SentryAppInstallationExternalIssuesEndpoint.as_view(),
        name="sentry-api-0-sentry-app-installation-external-issues",
    ),
    re_path(
        r"^(?P<uuid>[^\/]+)/external-issues/(?P<external_issue_id>[^\/]+)/$",
        SentryAppInstallationExternalIssueDetailsEndpoint.as_view(),
        name="sentry-api-0-sentry-app-installation-external-issue-details",
    ),
]

INTERNAL_URLS = [
    re_path(
        r"^health/$",
        SystemHealthEndpoint.as_view(),
        name="sentry-api-0-system-health",
    ),
    re_path(
        r"^options/$",
        SystemOptionsEndpoint.as_view(),
        name="sentry-api-0-system-options",
    ),
    re_path(
        r"^beacon/$",
        InternalBeaconEndpoint.as_view(),
        name="sentry-api-0-internal-beacon",
    ),
    re_path(
        r"^quotas/$",
        InternalQuotasEndpoint.as_view(),
    ),
    re_path(
        r"^queue/tasks/$",
        InternalQueueTasksEndpoint.as_view(),
    ),
    re_path(
        r"^stats/$",
        InternalStatsEndpoint.as_view(),
    ),
    re_path(
        r"^warnings/$",
        InternalWarningsEndpoint.as_view(),
    ),
    re_path(
        r"^packages/$",
        InternalPackagesEndpoint.as_view(),
    ),
    re_path(
        r"^environment/$",
        InternalEnvironmentEndpoint.as_view(),
    ),
    re_path(
        r"^mail/$",
        InternalMailEndpoint.as_view(),
    ),
    re_path(
        r"^project-config/$",
        AdminRelayProjectConfigsEndpoint.as_view(),
        name="sentry-api-0-internal-project-config",
    ),
    re_path(
        # If modifying, ensure PROXY_BASE_PATH is updated as well
        r"^integration-proxy/$",
        InternalIntegrationProxyEndpoint.as_view(),
        name="sentry-api-0-internal-integration-proxy",
    ),
    re_path(
        r"^rpc/(?P<service_name>\w+)/(?P<method_name>\w+)/$",
        InternalRpcServiceEndpoint.as_view(),
        name="sentry-api-0-rpc-service",
    ),
    re_path(
        r"^seer-rpc/(?P<method_name>\w+)/$",
        SeerRpcServiceEndpoint.as_view(),
        name="sentry-api-0-seer-rpc-service",
    ),
    re_path(
        r"^check-am2-compatibility/$",
        CheckAM2CompatibilityEndpoint.as_view(),
        name="sentry-api-0-internal-check-am2-compatibility",
    ),
    re_path(
        r"^feature-flags/$",
        InternalFeatureFlagsEndpoint.as_view(),
        name="sentry-api-0-internal-feature-flags",
    ),
    re_path(
        r"^feature-flags/ea-feature-flags$",
        InternalEAFeaturesEndpoint.as_view(),
        name="sentry-api-0-internal-ea-features",
    ),
]

urlpatterns = [
    # Relay
    re_path(
        r"^relays/",
        include(RELAY_URLS),
    ),
    # Groups / Issues
    re_path(
        r"^(?:issues|groups)/",
        include(create_group_urls("sentry-api-0")),
    ),
    re_path(
        r"^issues/",
        include(ISSUES_URLS),
    ),
    # Organizations
    re_path(
        r"^organizations/",
        include(ORGANIZATION_URLS),
    ),
    # Projects
    re_path(
        r"^projects/",
        include(PROJECT_URLS),
    ),
    # Teams
    re_path(
        r"^teams/",
        include(TEAM_URLS),
    ),
    # Users
    re_path(
        r"^users/",
        include(USER_URLS),
    ),
    # UserRoles
    re_path(
        r"^userroles/",
        include(USER_ROLE_URLS),
    ),
    # Sentry Apps
    re_path(
        r"^sentry-apps/",
        include(SENTRY_APP_URLS),
    ),
    # Toplevel app installs
    re_path(
        r"^sentry-app-installations/",
        include(SENTRY_APP_INSTALLATION_URLS),
    ),
    # Auth
    re_path(
        r"^auth/",
        include(AUTH_URLS),
    ),
    # Broadcasts
    re_path(
        r"^broadcasts/",
        include(BROADCAST_URLS),
    ),
    #
    #
    #
    re_path(
        r"^assistant/$",
        AssistantEndpoint.as_view(),
        name="sentry-api-0-assistant",
    ),
    re_path(
        r"^api-applications/$",
        ApiApplicationsEndpoint.as_view(),
        name="sentry-api-0-api-applications",
    ),
    re_path(
        r"^api-applications/(?P<app_id>[^\/]+)/$",
        ApiApplicationDetailsEndpoint.as_view(),
        name="sentry-api-0-api-application-details",
    ),
    re_path(
        r"^api-applications/(?P<app_id>[^\/]+)/rotate-secret/$",
        ApiApplicationRotateSecretEndpoint.as_view(),
        name="sentry-api-0-api-application-rotate-secret",
    ),
    re_path(
        r"^api-authorizations/$",
        ApiAuthorizationsEndpoint.as_view(),
        name="sentry-api-0-api-authorizations",
    ),
    re_path(
        r"^api-tokens/$",
        ApiTokensEndpoint.as_view(),
        name="sentry-api-0-api-tokens",
    ),
    re_path(
        r"^prompts-activity/$",
        PromptsActivityEndpoint.as_view(),
        name="sentry-api-0-prompts-activity",
    ),
    # List Authenticators
    re_path(
        r"^authenticators/$",
        AuthenticatorIndexEndpoint.as_view(),
        name="sentry-api-0-authenticator-index",
    ),
    # Project transfer
    re_path(
        r"^accept-transfer/$",
        AcceptProjectTransferEndpoint.as_view(),
        name="sentry-api-0-accept-project-transfer",
    ),
    # Organization invite
    re_path(
        r"^accept-invite/(?P<organization_id_or_slug>[^\/]+)/(?P<member_id>[^\/]+)/(?P<token>[^\/]+)/$",
        AcceptOrganizationInvite.as_view(),
        name="sentry-api-0-organization-accept-organization-invite",
    ),
    re_path(
        r"^accept-invite/(?P<member_id>[^\/]+)/(?P<token>[^\/]+)/$",
        AcceptOrganizationInvite.as_view(),
        name="sentry-api-0-accept-organization-invite",
    ),
    # Profiling - This is a temporary endpoint to easily go from a project id + profile id to a flamechart.
    # It will be removed in the near future.
    re_path(
        r"^profiling/projects/(?P<project_id>[\w_-]+)/profile/(?P<profile_id>(?:\d+|[A-Fa-f0-9-]{32,36}))/",
        ProjectProfilingEventEndpoint.as_view(),
        name="sentry-api-0-profiling-project-profile",
    ),
    re_path(
        r"^notification-defaults/$",
        NotificationDefaultsEndpoints.as_view(),
        name="sentry-api-0-notification-defaults",
    ),
    # TODO: include in the /organizations/ route tree + remove old dupe once hybrid cloud launches
    re_path(
        r"^organizations/(?P<organization_id_or_slug>[^\/]+)/shared/(?:issues|groups)/(?P<share_id>[^\/]+)/$",
        SharedGroupDetailsEndpoint.as_view(),
        name="sentry-api-0-organization-shared-group-details",
    ),
    re_path(
        r"^shared/(?:issues|groups)/(?P<share_id>[^\/]+)/$",
        SharedGroupDetailsEndpoint.as_view(),
        name="sentry-api-0-shared-group-details",
    ),
    re_path(
        r"^sentry-apps-stats/$",
        SentryAppsStatsEndpoint.as_view(),
        name="sentry-api-0-sentry-apps-stats",
    ),
    # Document Integrations
    re_path(
        r"^doc-integrations/$",
        DocIntegrationsEndpoint.as_view(),
        name="sentry-api-0-doc-integrations",
    ),
    re_path(
        r"^doc-integrations/(?P<doc_integration_id_or_slug>[^\/]+)/$",
        DocIntegrationDetailsEndpoint.as_view(),
        name="sentry-api-0-doc-integration-details",
    ),
    re_path(
        r"^doc-integrations/(?P<doc_integration_id_or_slug>[^\/]+)/avatar/$",
        DocIntegrationAvatarEndpoint.as_view(),
        name="sentry-api-0-doc-integration-avatar",
    ),
    # Integration Features
    re_path(
        r"^integration-features/$",
        IntegrationFeaturesEndpoint.as_view(),
        name="sentry-api-0-integration-features",
    ),
    # Grouping configs
    re_path(
        r"^grouping-configs/$",
        GroupingConfigsEndpoint.as_view(),
        name="sentry-api-0-grouping-configs",
    ),
    # Symbolicator Builtin Sources
    re_path(
        r"^builtin-symbol-sources/$",
        BuiltinSymbolSourcesEndpoint.as_view(),
        name="sentry-api-0-builtin-symbol-sources",
    ),
    # Project Wizard
    re_path(
        r"^wizard/$",
        SetupWizard.as_view(),
        name="sentry-api-0-project-wizard-new",
    ),
    re_path(
        r"^wizard/(?P<wizard_hash>[^\/]+)/$",
        SetupWizard.as_view(),
        name="sentry-api-0-project-wizard",
    ),
    # Internal
    re_path(
        r"^internal/",
        include(INTERNAL_URLS),
    ),
    # Relocations
    re_path(
        r"^relocations/",
        include(RELOCATION_URLS),
    ),
    re_path(
        r"^publickeys/relocations/$",
        RelocationPublicKeyEndpoint.as_view(),
        name="sentry-api-0-relocations-public-key",
    ),
    # Catch all
    re_path(
        r"^$",
        IndexEndpoint.as_view(),
        name="sentry-api-index",
    ),
    re_path(
        r"^",
        CatchallEndpoint.as_view(),
        name="sentry-api-catchall",
    ),
    # re_path(r'^api-auth/', include('rest_framework.urls', namespace='rest_framework'))
]<|MERGE_RESOLUTION|>--- conflicted
+++ resolved
@@ -2763,16 +2763,12 @@
         name="sentry-api-0-project-monitor-environment-details",
     ),
     re_path(
-<<<<<<< HEAD
-        r"^(?P<organization_id_or_slug>[^\/]+)/(?P<project_id_or_slug>[^\/]+)/monitors/(?P<monitor_id_or_slug>[^\/]+)/processing-errors/$",
-=======
-        r"^(?P<organization_slug>[^\/]+)/(?P<project_id_or_slug>[^\/]+)/processing-errors/(?P<uuid>[^\/]+)/$",
+        r"^(?P<organization_id_or_slug>[^\/]+)/(?P<project_id_or_slug>[^\/]+)/processing-errors/(?P<uuid>[^\/]+)/$",
         ProjectProcessingErrorsDetailsEndpoint.as_view(),
         name="sentry-api-0-project-processing-errors-details",
     ),
     re_path(
-        r"^(?P<organization_slug>[^\/]+)/(?P<project_id_or_slug>[^\/]+)/monitors/(?P<monitor_id_or_slug>[^\/]+)/processing-errors/$",
->>>>>>> b6f490a0
+        r"^(?P<organization_id_or_slug>[^\/]+)/(?P<project_id_or_slug>[^\/]+)/monitors/(?P<monitor_id_or_slug>[^\/]+)/processing-errors/$",
         ProjectMonitorProcessingErrorsIndexEndpoint.as_view(),
         name="sentry-api-0-project-monitor-processing-errors-index",
     ),
