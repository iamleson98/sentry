--- conflicted
+++ resolved
@@ -99,10 +99,7 @@
     ensure_aware(datetime.now()),
     "info",
     "/api/123/",
-<<<<<<< HEAD
     initial_issue_priority=PriorityLevel.LOW,
-=======
->>>>>>> d11aaf96
 )
 TEST_PERF_ISSUE_OCCURRENCE = IssueOccurrence(
     uuid.uuid4().hex,
@@ -124,10 +121,7 @@
     ensure_aware(datetime.now()),
     "info",
     "/api/123/",
-<<<<<<< HEAD
     initial_issue_priority=PriorityLevel.LOW,
-=======
->>>>>>> d11aaf96
 )
 
 SAMPLE_TO_OCCURRENCE_MAP = {
@@ -170,10 +164,7 @@
         ensure_aware(datetime.now()),
         "info",
         "/books/",
-<<<<<<< HEAD
         initial_issue_priority=PriorityLevel.LOW,
-=======
->>>>>>> d11aaf96
     ),
     "transaction-n-plus-one": IssueOccurrence(
         uuid.uuid4().hex,
@@ -210,10 +201,7 @@
         ensure_aware(datetime.now()),
         "info",
         "/books/",
-<<<<<<< HEAD
         initial_issue_priority=PriorityLevel.LOW,
-=======
->>>>>>> d11aaf96
     ),
     "transaction-render-blocking-asset": IssueOccurrence(
         uuid.uuid4().hex,
@@ -241,9 +229,6 @@
         ensure_aware(datetime.now()),
         "info",
         "/render-blocking-asset/",
-<<<<<<< HEAD
         initial_issue_priority=PriorityLevel.LOW,
-=======
->>>>>>> d11aaf96
     ),
 }