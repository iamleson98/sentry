from sentry.audit_log import events
from sentry.audit_log.manager import AuditLogEvent, AuditLogEventManager

default_manager = AuditLogEventManager()

# Register the AuditLogEvent objects to the `default_manager`
default_manager.add(
    AuditLogEvent(
        event_id=1,
        name="MEMBER_INVITE",
        api_name="member.invite",
        template="invited member {email}",
    )
)
default_manager.add(events.MemberAddAuditLogEvent())
default_manager.add(
    AuditLogEvent(
        event_id=3,
        name="MEMBER_ACCEPT",
        api_name="member.accept-invite",
        template="accepted the membership invite",
    )
)
default_manager.add(events.MemberEditAuditLogEvent())
default_manager.add(events.MemberRemoveAuditLogEvent())
default_manager.add(events.MemberJoinTeamAuditLogEvent())
default_manager.add(events.MemberLeaveTeamAuditLogEvent())
default_manager.add(events.MemberPendingAuditLogEvent())
default_manager.add(
    AuditLogEvent(
        event_id=10,
        name="ORG_ADD",
        api_name="org.create",
        template="created the organization",
    )
)
default_manager.add(events.OrgEditAuditLogEvent())
default_manager.add(
    AuditLogEvent(
        event_id=12,
        name="ORG_REMOVE",
        api_name="org.remove",
        template="removed the organization",
    )
)
default_manager.add(
    AuditLogEvent(
        event_id=13,
        name="ORG_RESTORE",
        api_name="org.restore",
        template="restored the organization",
    )
)
default_manager.add(
    AuditLogEvent(
        event_id=20,
        name="TEAM_ADD",
        api_name="team.create",
        template="created team {slug}",
    )
)
default_manager.add(events.TeamEditAuditLogEvent())
default_manager.add(
    AuditLogEvent(
        event_id=22,
        name="TEAM_REMOVE",
        api_name="team.remove",
        template="removed team {slug}",
    )
)
default_manager.add(
    AuditLogEvent(
        event_id=30,
        name="PROJECT_ADD",
        api_name="project.create",
        template="created project {slug}",
    )
)
default_manager.add(events.ProjectEditAuditLogEvent())
default_manager.add(events.ProjectPerformanceDetectionSettingsAuditLogEvent())
default_manager.add(
    AuditLogEvent(
        event_id=32,
        name="PROJECT_REMOVE",
        api_name="project.remove",
        template="removed project {slug}",
    )
)
default_manager.add(
    AuditLogEvent(
        event_id=33,
        name="PROJECT_REMOVE_WITH_ORIGIN",
        api_name="project.remove-with-origin",
        template="removed project {slug} in {origin}",
    )
)
default_manager.add(
    AuditLogEvent(
        event_id=35,
        name="PROJECT_REQUEST_TRANSFER",
        api_name="project.request-transfer",
        template="requested to transfer project {slug}",
    )
)
default_manager.add(
    AuditLogEvent(
        event_id=36,
        name="PROJECT_ACCEPT_TRANSFER",
        api_name="project.accept-transfer",
        template="accepted transfer of project {slug}",
    )
)
default_manager.add(events.ProjectEnableAuditLogEvent())
default_manager.add(events.ProjectDisableAuditLogEvent())
default_manager.add(
    AuditLogEvent(
        event_id=40,
        name="TAGKEY_REMOVE",
        api_name="tagkey.remove",
        template="removed tags matching {key} = *",
    )
)
default_manager.add(
    AuditLogEvent(
        event_id=50,
        name="PROJECTKEY_ADD",
        api_name="projectkey.create",
        template="added project key {public_key}",
    )
)
default_manager.add(events.ProjectKeyEditAuditLogEvent())
default_manager.add(
    AuditLogEvent(
        event_id=52,
        name="PROJECTKEY_REMOVE",
        api_name="projectkey.remove",
        template="removed project key {public_key}",
    )
)
default_manager.add(
    AuditLogEvent(
        event_id=53,
        name="PROJECTKEY_CHANGE",
        api_name="projectkey.change",
        template="edited project key {public_key}",
    )
)
default_manager.add(
    AuditLogEvent(
        event_id=60,
        name="SSO_ENABLE",
        api_name="sso.enable",
        template="enabled sso ({provider})",
    )
)
default_manager.add(
    AuditLogEvent(
        event_id=61,
        name="SSO_DISABLE",
        api_name="sso.disable",
        template="disabled sso ({provider})",
    )
)
default_manager.add(events.SSOEditAuditLogEvent())
default_manager.add(
    AuditLogEvent(
        event_id=63,
        name="SSO_IDENTITY_LINK",
        api_name="sso-identity.link",
        template="linked their account to a new identity",
    )
)
default_manager.add(
    AuditLogEvent(
        event_id=70,
        name="APIKEY_ADD",
        api_name="api-key.create",
        template="added api key {label}",
    )
)
default_manager.add(
    AuditLogEvent(
        event_id=71,
        name="APIKEY_EDIT",
        api_name="api-key.edit",
        template="edited api key {label}",
    )
)
default_manager.add(
    AuditLogEvent(
        event_id=72,
        name="APIKEY_REMOVE",
        api_name="api-key.remove",
        template="removed api key {label}",
    )
)
default_manager.add(
    AuditLogEvent(
        event_id=80,
        name="RULE_ADD",
        api_name="rule.create",
        template='added rule "{label}"',
    )
)
default_manager.add(
    AuditLogEvent(
        event_id=81,
        name="RULE_EDIT",
        api_name="rule.edit",
        template='edited rule "{label}"',
    )
)
default_manager.add(
    AuditLogEvent(
        event_id=82,
        name="RULE_REMOVE",
        api_name="rule.remove",
        template='removed rule "{label}"',
    )
)
default_manager.add(
    AuditLogEvent(
        event_id=83,
        name="RULE_SNOOZE",
        api_name="rule.mute",
        template='muted rule "{label}"',
    )
)
default_manager.add(
    AuditLogEvent(
        event_id=84,
        name="RULE_DISABLE",
        api_name="rule.disable",
        template='disabled rule "{label}"',
    )
)
default_manager.add(events.ServiceHookAddAuditLogEvent())
default_manager.add(events.ServiceHookEditAuditLogEvent())
default_manager.add(events.ServiceHookRemoveAuditLogEvent())
default_manager.add(events.IntegrationDisabledAuditLogEvent())
default_manager.add(events.IntegrationUpgradeAuditLogEvent())
default_manager.add(events.IntegrationAddAuditLogEvent())
default_manager.add(events.IntegrationEditAuditLogEvent())
default_manager.add(events.IntegrationRemoveAuditLogEvent())
default_manager.add(
    AuditLogEvent(
        event_id=113,
        name="SENTRY_APP_ADD",
        api_name="sentry-app.add",
        template="created sentry app {sentry_app}",
    )
)
default_manager.add(
    AuditLogEvent(
        event_id=115,
        name="SENTRY_APP_REMOVE",
        api_name="sentry-app.remove",
        template="removed sentry app {sentry_app}",
    )
)
default_manager.add(
    AuditLogEvent(
        event_id=116,
        name="SENTRY_APP_INSTALL",
        api_name="sentry-app.install",
        template="installed sentry app {sentry_app}",
    )
)
default_manager.add(
    AuditLogEvent(
        event_id=117,
        name="SENTRY_APP_UNINSTALL",
        api_name="sentry-app.uninstall",
        template="uninstalled sentry app {sentry_app}",
    )
)
default_manager.add(
    AuditLogEvent(
        event_id=118,
        name="INTEGRATION_ROTATE_CLIENT_SECRET",
        api_name="integration.rotate-client-secret",
        template="rotated a client secret for {status} integration {sentry_app}",
    )
)
default_manager.add(
    AuditLogEvent(
        event_id=120,
        name="MONITOR_ADD",
        api_name="monitor.add",
        template="added monitor {name}",
    )
)
default_manager.add(
    AuditLogEvent(
        event_id=121,
        name="MONITOR_EDIT",
        api_name="monitor.edit",
        template="edited monitor {name}",
    )
)
default_manager.add(
    AuditLogEvent(
        event_id=122,
        name="MONITOR_REMOVE",
        api_name="monitor.remove",
        template="removed monitor {name}",
    )
)
default_manager.add(
    AuditLogEvent(
        event_id=123,
        name="MONITOR_ENVIRONMENT_REMOVE",
        api_name="monitor.environment.remove",
        template="removed an environment from monitor {name}",
    )
)
default_manager.add(
    AuditLogEvent(
        event_id=124,
        name="MONITOR_ENVIRONMENT_EDIT",
        api_name="monitor.environment.edit",
        template="edited an environment from monitor {name}",
    )
)
default_manager.add(events.InternalIntegrationAddAuditLogEvent())
default_manager.add(events.InternalIntegrationDisabledAuditLogEvent())
default_manager.add(
    AuditLogEvent(
        event_id=135,
        name="INTERNAL_INTEGRATION_ADD_TOKEN",
        api_name="internal-integration.add-token",
        template="created a token for internal integration {sentry_app}",
    )
)
default_manager.add(
    AuditLogEvent(
        event_id=136,
        name="INTERNAL_INTEGRATION_REMOVE_TOKEN",
        api_name="internal-integration.remove-token",
        template="revoked a token for internal integration {sentry_app}",
    )
)
default_manager.add(
    AuditLogEvent(
        event_id=140,
        name="INVITE_REQUEST_ADD",
        api_name="invite-request.create",
        template="request added to invite {email}",
    )
)
default_manager.add(
    AuditLogEvent(
        event_id=141,
        name="INVITE_REQUEST_REMOVE",
        api_name="invite-request.remove",
        template="removed the invite request for {email}",
    )
)
default_manager.add(
    AuditLogEvent(
        event_id=160,
        name="ALERT_RULE_ADD",
        api_name="alertrule.create",
        template='added metric alert rule "{label}"',
    )
)
default_manager.add(
    AuditLogEvent(
        event_id=161,
        name="ALERT_RULE_EDIT",
        api_name="alertrule.edit",
        template='edited metric alert rule "{label}"',
    )
)
default_manager.add(
    AuditLogEvent(
        event_id=162,
        name="ALERT_RULE_REMOVE",
        api_name="alertrule.remove",
        template='removed metric alert rule "{label}"',
    )
)
default_manager.add(
    AuditLogEvent(
        event_id=168,
        name="ALERT_RULE_SNOOZE",
        api_name="alertrule.mute",
        template='muted metric alert rule "{label}"',
    )
)
default_manager.add(
    AuditLogEvent(
        event_id=163,
        name="SAMPLING_BIAS_ENABLED",
        api_name="sampling_priority.enabled",
        template='enabled dynamic sampling priority "{name}"',
    )
)
default_manager.add(
    AuditLogEvent(
        event_id=164,
        name="SAMPLING_BIAS_DISABLED",
        api_name="sampling_priority.disabled",
        template='disabled dynamic sampling priority "{name}"',
    )
)
default_manager.add(
    AuditLogEvent(
        event_id=165,
        name="NOTIFICATION_ACTION_ADD",
        api_name="notification_action.create",
        template="added an action with the '{trigger}' trigger",
    )
)
default_manager.add(
    AuditLogEvent(
        event_id=166,
        name="NOTIFICATION_ACTION_EDIT",
        api_name="notification_action.edit",
        template="edited an action with the '{trigger}' trigger",
    )
)
default_manager.add(
    AuditLogEvent(
        event_id=167,
        name="NOTIFICATION_ACTION_REMOVE",
        api_name="notification_action.remove",
        template="removed an action with the '{trigger}' trigger",
    )
)
default_manager.add(
    AuditLogEvent(
        event_id=175,
        name="TEAM_AND_PROJECT_CREATED",
        api_name="team-and-project.created",
        template="created team {team_slug} and added user as Team Admin while creating project {project_slug}",
    )
)
default_manager.add(
    AuditLogEvent(
        event_id=176,
        name="ORGAUTHTOKEN_ADD",
        api_name="org-auth-token.create",
        template="added org auth token {name}",
    )
)
default_manager.add(
    AuditLogEvent(
        event_id=177,
        name="ORGAUTHTOKEN_REMOVE",
        api_name="org-auth-token.remove",
        template="removed org auth token {name}",
    )
)
default_manager.add(events.ProjectOwnershipRuleEditAuditLogEvent())
default_manager.add(
    AuditLogEvent(
        event_id=180,
        name="PROJECT_TEAM_REMOVE",
        api_name="project-team.remove",
        template="removed team {team_slug} from project {project_slug}",
    )
)
default_manager.add(
    AuditLogEvent(
        event_id=181,
        name="PROJECT_TEAM_ADD",
        api_name="project-team.add",
        template="added team {team_slug} to project {project_slug}",
    )
)
default_manager.add(
    AuditLogEvent(
        event_id=182,
        name="METRIC_BLOCK",
        api_name="metric.block",
        template="blocked metric {metric_mri} for project {project_slug}",
    )
)
default_manager.add(
    AuditLogEvent(
        event_id=183,
        name="METRIC_TAGS_BLOCK",
        api_name="metric.tags.block",
        template="blocked {tags} tags of metric {metric_mri} for project {project_slug}",
    )
)
default_manager.add(
    AuditLogEvent(
        event_id=184,
        name="METRIC_UNBLOCK",
        api_name="metric.unblock",
        template="unblocked metric {metric_mri} for project {project_slug}",
    )
)
default_manager.add(
    AuditLogEvent(
        event_id=185,
        name="METRIC_TAGS_UNBLOCK",
        api_name="metric.tags.unblock",
        template="unblocked {tags} tags of metric {metric_mri} for project {project_slug}",
    )
)
default_manager.add(
    AuditLogEvent(
        event_id=186,
        name="ISSUE_DELETE",
        api_name="issue.delete",
        template="Deleted issue {issue_id} for project {project_slug}",
    )
)
default_manager.add(
    AuditLogEvent(
        event_id=187,
        name="SPAN_BASED_METRIC_CREATE",
        api_name="span_extraction_rule_config.create",
        template="Created span-based metric for span attribute {span_attribute} for project {project_slug}",
    )
)

default_manager.add(
    AuditLogEvent(
        event_id=188,
        name="SPAN_BASED_METRIC_UPDATE",
        api_name="span_extraction_rule_config.update",
        template="Updated span-based metric for span attribute {span_attribute} for project {project_slug}",
    )
)

default_manager.add(
    AuditLogEvent(
        event_id=189,
        name="SPAN_BASED_METRIC_DELETE",
        api_name="span_extraction_rule_config.delete",
        template="Deleted span-based metric for span attribute {span_attribute} for project {project_slug}",
    )
)

default_manager.add(
    AuditLogEvent(
        event_id=190,
        name="PROJECT_TEMPLATE_CREATED",
        api_name="project_template.create",
        template="Created project template {name} for organization {organization_id}",
    )
)

default_manager.add(
    AuditLogEvent(
        event_id=200,
        name="UPTIME_MONITOR_ADD",
        api_name="uptime_monitor.add",
        template="added uptime monitor {name}",
    )
)
default_manager.add(
    AuditLogEvent(
        event_id=201,
        name="UPTIME_MONITOR_EDIT",
        api_name="uptime_monitor.edit",
        template="edited uptime monitor {name}",
    )
)
default_manager.add(
    AuditLogEvent(
        event_id=202,
        name="UPTIME_MONITOR_REMOVE",
        api_name="uptime_monitor.remove",
        template="removed uptime monitor {name}",
    )
)
default_manager.add(
    AuditLogEvent(
        event_id=210,
        name="WORKFLOW_ENGINE_DETECTOR_ADD",
        api_name="workflow_engine_detector.add",
        template="added workflow engine detector {name}",
    )
)
default_manager.add(
    AuditLogEvent(
        event_id=211,
        name="WORKFLOW_ENGINE_DETECTOR_EDIT",
        api_name="workflow_engine_detector.edit",
        template="edited workflow engine detector {name}",
    )
)
default_manager.add(
    AuditLogEvent(
        event_id=212,
        name="WORKFLOW_ENGINE_DETECTOR_REMOVE",
        api_name="workflow_engine_detector.remove",
        template="removed workflow engine detector {name}",
    )
)

default_manager.add(
    AuditLogEvent(
        event_id=204,
        name="MEMBER_REINVITE",
        api_name="member.reinvite",
        template="reinvited member {email}",
    )
)

default_manager.add(events.DataSecrecyWaivedAuditLogEvent())

default_manager.add(
    AuditLogEvent(
        event_id=1142,
        name="DATA_SECRECY_REINSTATED",
        api_name="data-secrecy.reinstated",
    )
)

default_manager.add(
    AuditLogEvent(
<<<<<<< HEAD
        event_id=220,
        name="TRUSTED_RELAY_ADD",
        api_name="trusted-relay.add",
        template="added trusted relay {name} with public key {public_key}",
    )
)

default_manager.add(
    AuditLogEvent(
        event_id=221,
        name="TRUSTED_RELAY_EDIT",
        api_name="trusted-relay.edit",
        template="edited trusted relay {name} with public key {public_key}",
=======
        event_id=1152,
        name="TEMPEST_CLIENT_ID_ADD",
        api_name="playstation-client-id.create",
        template="added playstation client id {client_id}",
    )
)
default_manager.add(
    AuditLogEvent(
        event_id=1153,
        name="TEMPEST_CLIENT_ID_REMOVE",
        api_name="playstation-client-id.remove",
        template="removed playstation client id {client_id}",
>>>>>>> 7b617417
    )
)<|MERGE_RESOLUTION|>--- conflicted
+++ resolved
@@ -615,7 +615,24 @@
 
 default_manager.add(
     AuditLogEvent(
-<<<<<<< HEAD
+        event_id=1152,
+        name="TEMPEST_CLIENT_ID_ADD",
+        api_name="playstation-client-id.create",
+        template="added playstation client id {client_id}",
+    )
+)
+
+default_manager.add(
+    AuditLogEvent(
+        event_id=1153,
+        name="TEMPEST_CLIENT_ID_REMOVE",
+        api_name="playstation-client-id.remove",
+        template="removed playstation client id {client_id}",
+    )
+)
+
+default_manager.add(
+    AuditLogEvent(
         event_id=220,
         name="TRUSTED_RELAY_ADD",
         api_name="trusted-relay.add",
@@ -629,19 +646,5 @@
         name="TRUSTED_RELAY_EDIT",
         api_name="trusted-relay.edit",
         template="edited trusted relay {name} with public key {public_key}",
-=======
-        event_id=1152,
-        name="TEMPEST_CLIENT_ID_ADD",
-        api_name="playstation-client-id.create",
-        template="added playstation client id {client_id}",
-    )
-)
-default_manager.add(
-    AuditLogEvent(
-        event_id=1153,
-        name="TEMPEST_CLIENT_ID_REMOVE",
-        api_name="playstation-client-id.remove",
-        template="removed playstation client id {client_id}",
->>>>>>> 7b617417
     )
 )