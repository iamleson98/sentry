"""Query use-case module.

For now, this is the search and sort entry-point.  Some of this code may be moved to
replays/query.py when the pre-existing query module is deprecated.

There are two important functions in this module: "search_filter_to_condition" and
"query_using_optimized_search".  "search_filter_to_condition" is responsible for transforming a
SearchFilter into a Condition.  This is the only entry-point into the Field system.

"query_using_optimized_search" is the request processing engine.  It accepts raw data from an
external source, makes decisions around what to query and when, and is responsible for returning
intelligible output for the "post_process" module.  More information on its implementation can be
found in the function.
"""
from __future__ import annotations

from collections import namedtuple
from datetime import datetime, timedelta
from typing import Any, Mapping, Union, cast

from rest_framework.exceptions import ParseError
from snuba_sdk import (
    And,
    Column,
    Condition,
    Direction,
    Entity,
    Function,
    Granularity,
    Op,
    Or,
    OrderBy,
    Query,
    Request,
)
from snuba_sdk.expressions import Expression

from sentry.api.event_search import ParenExpression, SearchFilter, SearchKey, SearchValue
from sentry.models.organization import Organization
from sentry.replays.lib.new_query.errors import CouldNotParseValue, OperatorNotSupported
from sentry.replays.lib.new_query.fields import ColumnField
from sentry.replays.usecases.query.fields import ComputedField, TagField
from sentry.utils.snuba import raw_snql_query


def handle_search_filters(
    search_config: dict[str, Union[ColumnField, ComputedField, TagField]],
    search_filters: list[Union[SearchFilter, str, ParenExpression]],
) -> list[Condition]:
    """Convert search filters to snuba conditions."""
    result: list[Condition] = []
    look_back = None
    for search_filter in search_filters:
        # SearchFilters are transformed into Conditions and appended to the result set.  If they
        # are top level filters they are implicitly AND'ed in the WHERE/HAVING clause.  Otherwise
        # explicit operators are used.
        if isinstance(search_filter, SearchFilter):
            try:
                condition = search_filter_to_condition(search_config, search_filter)
            except OperatorNotSupported:
                raise ParseError(f"Invalid operator specified for `{search_filter.key.name}`")
            except CouldNotParseValue:
                raise ParseError(f"Could not parse value for `{search_filter.key.name}`")

            if look_back == "AND":
                look_back = None
                attempt_compressed_condition(result, condition, And)
            elif look_back == "OR":
                look_back = None
                attempt_compressed_condition(result, condition, Or)
            else:
                result.append(condition)
        # ParenExpressions are recursively computed.  If more than one condition is returned then
        # those conditions are AND'ed.
        elif isinstance(search_filter, ParenExpression):
            conditions = handle_search_filters(search_config, search_filter.children)
            if len(conditions) < 2:
                result.extend(conditions)
            else:
                result.append(And(conditions))
        # String types are limited to AND and OR... I think?  In the case where its not a valid
        # look-back it is implicitly ignored.
        elif isinstance(search_filter, str):
            look_back = search_filter

    return result


def attempt_compressed_condition(
    result: list[Expression],
    condition: Condition,
    condition_type: Union[And, Or],
):
    """Unnecessary query optimization.

    Improves legibility for query debugging. Clickhouse would flatten these nested OR statements
    internally anyway.

    (block OR block) OR block => (block OR block OR block)
    """
    if isinstance(result[-1], condition_type):
        result[-1].conditions.append(condition)
    else:
        result.append(condition_type([result.pop(), condition]))


def search_filter_to_condition(
    search_config: dict[str, Union[ColumnField, ComputedField, TagField]],
    search_filter: SearchFilter,
) -> Condition:
    # The field-name is whatever the API says it is.  We take it at face value.
    field_name = search_filter.key.name

    # If the field-name is in the search config then we can apply the search filter and return a
    # result.  If its not then its a tag and the same operation is performed only with a few more
    # steps.
    field = search_config.get(field_name)
    if isinstance(field, (ColumnField, ComputedField)):
        return field.apply(search_filter)

    if field is None:
        # Tags are represented with an "*" field by convention.  We could name it `tags` and
        # update our search config to point to this field-name.
        field = cast(TagField, search_config["*"])

    # Tags that are namespaced are stripped.
    if field_name.startswith("tags["):
        field_name = field_name[5:-1]

    # The field_name in this case does not represent a column_name but instead it represents a
    # dynamic value in the tags.key array.  For this reason we need to pass it into our "apply"
    # function.
    return field.apply(field_name, search_filter)


# Everything below here will move to replays/query.py once we deprecate the old query behavior.
# Leaving it here for now so this is easier to review/remove.
from sentry.replays.usecases.query.configs.aggregate import search_config as agg_search_config
from sentry.replays.usecases.query.configs.aggregate_sort import sort_config as agg_sort_config
from sentry.replays.usecases.query.configs.aggregate_sort import sort_is_scalar_compatible
from sentry.replays.usecases.query.configs.scalar import (
    can_scalar_search_subquery,
    scalar_search_config,
)

Paginators = namedtuple("Paginators", ("limit", "offset"))


def query_using_optimized_search(
    fields: list[str],
    search_filters: list[Union[SearchFilter, str, ParenExpression]],
    environments: list[str],
    sort: str | None,
    pagination: Paginators | None,
    organization: Organization | None,
    project_ids: list[int],
    period_start: datetime,
    period_stop: datetime,
):
    tenant_id = _make_tenant_id(organization)

    # Environments is provided to us outside of the ?query= url parameter. It's stil filtered like
    # the values in that parameter so let's shove it inside and process it like any other filter.
    if environments:
        search_filters.append(
            SearchFilter(SearchKey("environment"), "IN", SearchValue(environments))
        )

    can_scalar_sort = sort_is_scalar_compatible(sort or "started_at")
    can_scalar_search = can_scalar_search_subquery(search_filters)

    if can_scalar_sort and can_scalar_search:
        query = make_scalar_search_conditions_query(
            search_filters=search_filters,
            sort=sort,
            project_ids=project_ids,
            period_start=period_start,
            period_stop=period_stop,
        )
        referrer = "replays.query.browse_scalar_conditions_subquery"
    else:
        query = make_aggregate_search_conditions_query(
            search_filters=search_filters,
            sort=sort,
            project_ids=project_ids,
            period_start=period_start,
            period_stop=period_stop,
        )
        referrer = "replays.query.browse_aggregated_conditions_subquery"

    if pagination:
        query = query.set_limit(pagination.limit)
        query = query.set_offset(pagination.offset)

<<<<<<< HEAD
    subquery_response = _execute_query(query, tenant_id, referrer)
=======
    subquery_response = execute_query(query, tenant_id, referrer)

>>>>>>> e2b74689
    # These replay_ids are ordered by the OrderBy expression in the query above.
    replay_ids = [row["replay_id"] for row in subquery_response.get("data", [])]
    if not replay_ids:
        return []

    # The final aggregation step.  Here we pass the replay_ids as the only filter.  In this step
    # we select everything and use as much memory as we need to complete the operation.
    #
    # If this step runs out of memory your pagination size is about 1,000,000 rows too large.
    # That's a joke.  This will complete very quickly at normal pagination sizes.
    results = execute_query(
        make_full_aggregation_query(
            fields=fields,
            replay_ids=replay_ids,
            project_ids=project_ids,
            period_start=period_start,
            period_end=period_stop,
        ),
        tenant_id,
        referrer="replays.query.browse_query",
    )["data"]

    return _make_ordered(replay_ids, results)


def make_scalar_search_conditions_query(
    search_filters: list[Union[SearchFilter, str, ParenExpression]],
    sort: str | None,
    project_ids: list[int],
    period_start: datetime,
    period_stop: datetime,
) -> Query:
    # NOTE: This query may return replay-ids which do not have a segment_id 0 row. These replays
    # will be removed from the final output and could lead to pagination peculiarities. In
    # practice, this is not expected to be noticable by the end-user.
    #
    # To fix this issue remove the ability to search against "varying" columns and apply a
    # "segment_id = 0" condition to the WHERE clause.

    where = handle_search_filters(scalar_search_config, search_filters)
    orderby = handle_ordering(sort)

    return Query(
        match=Entity("replays"),
        select=[Column("replay_id")],
        where=[
            Condition(Column("project_id"), Op.IN, project_ids),
            Condition(Column("timestamp"), Op.LT, period_stop),
            Condition(Column("timestamp"), Op.GTE, period_start),
            *where,
        ],
        orderby=orderby,
        groupby=[Column("replay_id")],
        granularity=Granularity(3600),
    )


def make_aggregate_search_conditions_query(
    search_filters: list[Union[SearchFilter, str, ParenExpression]],
    sort: str | None,
    project_ids: list[int],
    period_start: datetime,
    period_stop: datetime,
) -> Query:
    orderby = handle_ordering(sort)

    having: list[Condition] = handle_search_filters(agg_search_config, search_filters)
    having.append(Condition(Function("min", parameters=[Column("segment_id")]), Op.EQ, 0))

    return Query(
        match=Entity("replays"),
        select=[Column("replay_id")],
        where=[
            Condition(Column("project_id"), Op.IN, project_ids),
            Condition(Column("timestamp"), Op.LT, period_stop),
            Condition(Column("timestamp"), Op.GTE, period_start),
        ],
        having=having,
        orderby=orderby,
        groupby=[Column("replay_id")],
        granularity=Granularity(3600),
    )


def make_full_aggregation_query(
    fields: list[str],
    replay_ids: list[str],
    project_ids: list[int],
    period_start: datetime,
    period_end: datetime,
) -> Query:
    """Return a query to fetch every replay in the set."""
    from sentry.replays.query import QUERY_ALIAS_COLUMN_MAP, select_from_fields

    def _select_from_fields() -> list[Union[Column, Function]]:
        if fields:
            return select_from_fields(list(set(fields)))
        else:
            return list(QUERY_ALIAS_COLUMN_MAP.values())

    return Query(
        match=Entity("replays"),
        select=_select_from_fields(),
        where=[
            Condition(Column("project_id"), Op.IN, project_ids),
            # Replay-ids were pre-calculated so no having clause and no aggregating significant
            # amounts of data.
            Condition(Column("replay_id"), Op.IN, replay_ids),
            # We can scan an extended time range to account for replays which span either end of
            # the range.  These timestamps are an optimization and could be removed with minimal
            # performance impact.  It's a point query.  Its super fast.
            Condition(Column("timestamp"), Op.GTE, period_start - timedelta(hours=1)),
            Condition(Column("timestamp"), Op.LT, period_end + timedelta(hours=1)),
        ],
        # NOTE: Refer to this note: "make_scalar_search_conditions_query".
        #
        # This condition ensures that every replay shown to the user is valid.
        having=[Condition(Function("min", parameters=[Column("segment_id")]), Op.EQ, 0)],
        groupby=[Column("project_id"), Column("replay_id")],
        granularity=Granularity(3600),
    )


def execute_query(query: Query, tenant_id: dict[str, int], referrer: str) -> Mapping[str, Any]:
    return raw_snql_query(
        Request(
            dataset="replays",
            app_id="replay-backend-web",
            query=query,
            tenant_ids=tenant_id,
        ),
        referrer,
    )


def handle_ordering(sort: str | None) -> list[OrderBy]:
    if sort is None:
        return [OrderBy(_get_sort_column("started_at"), Direction.DESC)]
    elif sort.startswith("-"):
        return [OrderBy(_get_sort_column(sort[1:]), Direction.DESC)]
    else:
        return [OrderBy(_get_sort_column(sort), Direction.ASC)]


def _get_sort_column(column_name: str) -> Function:
    try:
        return agg_sort_config[column_name]
    except KeyError:
        raise ParseError(f"The field `{column_name}` is not a sortable field.")


def _make_tenant_id(organization: Organization | None) -> dict[str, int]:
    if organization is None:
        return {}
    else:
        return {"organization_id": organization.id}


def _make_ordered(replay_ids: list[str], results: Any) -> list[Any]:
    if not replay_ids:
        return []
    elif not results:
        return []

    replay_id_to_index = {}
    i = 0
    for replay_id in replay_ids:
        if replay_id not in replay_id_to_index:
            replay_id_to_index[replay_id] = i
            i += 1

    ordered_results = [None] * len(replay_id_to_index)
    for result in results:
        index = replay_id_to_index[result["replay_id"]]
        ordered_results[index] = result

    return list(filter(None, ordered_results))<|MERGE_RESOLUTION|>--- conflicted
+++ resolved
@@ -192,12 +192,7 @@
         query = query.set_limit(pagination.limit)
         query = query.set_offset(pagination.offset)
 
-<<<<<<< HEAD
     subquery_response = _execute_query(query, tenant_id, referrer)
-=======
-    subquery_response = execute_query(query, tenant_id, referrer)
-
->>>>>>> e2b74689
     # These replay_ids are ordered by the OrderBy expression in the query above.
     replay_ids = [row["replay_id"] for row in subquery_response.get("data", [])]
     if not replay_ids:
