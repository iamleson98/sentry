from copy import deepcopy
from datetime import UTC, datetime

from django.conf import settings
from django.db.models import Case, DateTimeField, IntegerField, OuterRef, Q, Subquery, Value, When
from django.db.models.functions import Coalesce
from drf_spectacular.utils import extend_schema, extend_schema_serializer
from rest_framework import serializers, status
from rest_framework.exceptions import ValidationError
from rest_framework.request import Request
from rest_framework.response import Response

from sentry import features
from sentry.api.api_owners import ApiOwner
from sentry.api.api_publish_status import ApiPublishStatus
from sentry.api.base import Endpoint, region_silo_endpoint
from sentry.api.bases.organization import OrganizationAlertRulePermission, OrganizationEndpoint
from sentry.api.exceptions import ResourceDoesNotExist
from sentry.api.fields.actor import ActorField
from sentry.api.helpers.constants import ALERT_RULES_COUNT_HEADER, MAX_QUERY_SUBSCRIPTIONS_HEADER
from sentry.api.paginator import (
    CombinedQuerysetIntermediary,
    CombinedQuerysetPaginator,
    OffsetPaginator,
)
from sentry.api.serializers import serialize
from sentry.api.serializers.rest_framework.project import ProjectField
from sentry.apidocs.constants import RESPONSE_FORBIDDEN, RESPONSE_NOT_FOUND, RESPONSE_UNAUTHORIZED
from sentry.apidocs.examples.metric_alert_examples import MetricAlertExamples
from sentry.apidocs.parameters import GlobalParams
from sentry.apidocs.utils import inline_sentry_response_serializer
from sentry.constants import ObjectStatus
from sentry.exceptions import InvalidParams
from sentry.incidents.endpoints.serializers.alert_rule import (
    AlertRuleSerializer,
    AlertRuleSerializerResponse,
    CombinedRuleSerializer,
)
from sentry.incidents.endpoints.utils import parse_team_params
from sentry.incidents.logic import get_slack_actions_with_async_lookups
from sentry.incidents.models.alert_rule import AlertRule
from sentry.incidents.models.incident import Incident, IncidentStatus
from sentry.incidents.serializers import AlertRuleSerializer as DrfAlertRuleSerializer
from sentry.incidents.utils.sentry_apps import trigger_sentry_app_action_creators_for_incidents
from sentry.integrations.slack.tasks.find_channel_id_for_alert_rule import (
    find_channel_id_for_alert_rule,
)
from sentry.integrations.slack.utils import RedisRuleStatus
from sentry.models.organization import Organization
from sentry.models.organizationmemberteam import OrganizationMemberTeam
from sentry.models.project import Project
from sentry.models.rule import Rule, RuleSource
from sentry.models.team import Team
from sentry.sentry_apps.services.app import app_service
from sentry.signals import alert_rule_created
from sentry.snuba.dataset import Dataset
from sentry.uptime.models import (
    ProjectUptimeSubscription,
    ProjectUptimeSubscriptionMode,
    UptimeStatus,
)
from sentry.utils.cursors import Cursor, StringCursor


class AlertRuleIndexMixin(Endpoint):
    def fetch_metric_alert(
<<<<<<< HEAD
        self, request: Request, organization: Organization, project: Project = None
=======
        self, request: Request, organization: Organization, project: Project | None = None
>>>>>>> dad87165
    ):
        if not features.has("organizations:incidents", organization, actor=request.user):
            raise ResourceDoesNotExist

        if not project:
            projects = self.get_projects(request, organization)
            alert_rules = AlertRule.objects.fetch_for_organization(organization, projects)
        else:
            alert_rules = AlertRule.objects.fetch_for_project(project)

        if not features.has("organizations:performance-view", organization):
            alert_rules = alert_rules.filter(snuba_query__dataset=Dataset.Events.value)

        monitor_type = request.GET.get("monitor_type", None)
        if monitor_type is not None:
            alert_rules = alert_rules.filter(monitor_type=monitor_type)

        response = self.paginate(
            request,
            queryset=alert_rules,
            order_by="-date_added",
            paginator_cls=OffsetPaginator,
            on_results=lambda x: serialize(x, request.user),
            default_per_page=25,
        )

        response[ALERT_RULES_COUNT_HEADER] = len(alert_rules)
        response[MAX_QUERY_SUBSCRIPTIONS_HEADER] = settings.MAX_QUERY_SUBSCRIPTIONS_PER_ORG
        return response

    def create_metric_alert(
        self, request: Request, organization: Organization, project: Project | None = None
    ):
        if not features.has("organizations:incidents", organization, actor=request.user):
            raise ResourceDoesNotExist

        data = deepcopy(request.data)
        if project:
            data["projects"] = [project.slug]

        serializer = DrfAlertRuleSerializer(
            context={
                "organization": organization,
                "access": request.access,
                "user": request.user,
                "ip_address": request.META.get("REMOTE_ADDR"),
                "installations": app_service.get_installed_for_organization(
                    organization_id=organization.id
                ),
            },
            data=data,
        )

        if not serializer.is_valid():
            raise ValidationError(serializer.errors)

        trigger_sentry_app_action_creators_for_incidents(serializer.validated_data)
        if get_slack_actions_with_async_lookups(organization, request.user, request.data):
            # need to kick off an async job for Slack
            client = RedisRuleStatus()
            task_args = {
                "organization_id": organization.id,
                "uuid": client.uuid,
                "data": request.data,
                "user_id": request.user.id,
            }
            find_channel_id_for_alert_rule.apply_async(kwargs=task_args)
            return Response({"uuid": client.uuid}, status=202)
        else:
            alert_rule = serializer.save()
            referrer = request.query_params.get("referrer")
            session_id = request.query_params.get("sessionId")
            duplicate_rule = request.query_params.get("duplicateRule")
            wizard_v3 = request.query_params.get("wizardV3")
            subscriptions = alert_rule.snuba_query.subscriptions.all()
            for sub in subscriptions:
                alert_rule_created.send_robust(
                    user=request.user,
                    project=sub.project,
                    rule_id=alert_rule.id,
                    rule_type="metric",
                    sender=self,
                    referrer=referrer,
                    session_id=session_id,
                    is_api_token=request.auth is not None,
                    duplicate_rule=duplicate_rule,
                    wizard_v3=wizard_v3,
                )
            return Response(serialize(alert_rule, request.user), status=status.HTTP_201_CREATED)


@region_silo_endpoint
class OrganizationCombinedRuleIndexEndpoint(OrganizationEndpoint):
    owner = ApiOwner.ISSUES
    publish_status = {
        "GET": ApiPublishStatus.UNKNOWN,
    }

    def get(self, request: Request, organization) -> Response:
        """
        Fetches metric, issue and uptime alert rules for an organization
        """
        project_ids = self.get_requested_project_ids_unchecked(request) or None
        if project_ids == {-1}:  # All projects for org:
            project_ids = Project.objects.filter(
                organization=organization, status=ObjectStatus.ACTIVE
            ).values_list("id", flat=True)
        elif project_ids is None:  # All projects for user
            org_team_list = Team.objects.filter(organization=organization).values_list(
                "id", flat=True
            )
            user_team_list = OrganizationMemberTeam.objects.filter(
                organizationmember__user_id=request.user.id, team__in=org_team_list
            ).values_list("team", flat=True)
            project_ids = Project.objects.filter(
                teams__in=user_team_list, status=ObjectStatus.ACTIVE
            ).values_list("id", flat=True)

        # Materialize the project ids here. This helps us to not overwhelm the query planner with
        # overcomplicated subqueries. Previously, this was causing Postgres to use a suboptimal
        # index to filter on. Also enforces permission checks.
        projects = self.get_projects(request, organization, project_ids=set(project_ids))

        teams = request.GET.getlist("team", [])
        teams_query = None
        unassigned = None
        if len(teams) > 0:
            try:
                teams_query, unassigned = parse_team_params(request, organization, teams)
            except InvalidParams as err:
                return Response(str(err), status=status.HTTP_400_BAD_REQUEST)

        alert_rules = AlertRule.objects.fetch_for_organization(organization, projects)

        monitor_type = request.GET.get("monitor_type", None)
        if monitor_type is not None:
            alert_rules = alert_rules.filter(monitor_type=monitor_type)

        issue_rules = Rule.objects.filter(
            status__in=[ObjectStatus.ACTIVE, ObjectStatus.DISABLED],
            source__in=[RuleSource.ISSUE],
            project__in=projects,
        )

        uptime_rules = ProjectUptimeSubscription.objects.filter(
            project__in=projects,
            mode__in=(
                ProjectUptimeSubscriptionMode.MANUAL,
                ProjectUptimeSubscriptionMode.AUTO_DETECTED_ACTIVE,
            ),
        )

        if not features.has("organizations:uptime-rule-api", organization):
            uptime_rules = ProjectUptimeSubscription.objects.none()

        if not features.has("organizations:performance-view", organization):
            # Filter to only error alert rules
            alert_rules = alert_rules.filter(snuba_query__dataset=Dataset.Events.value)
        else:
            datasets = request.GET.getlist("dataset", [])
            if len(datasets) > 0:
                alert_rules = alert_rules.filter(snuba_query__dataset__in=datasets)
                if Dataset.Events.value not in datasets:
                    issue_rules = Rule.objects.none()

        name = request.GET.get("name", None)
        if name:
            alert_rules = alert_rules.filter(name__icontains=name)
            issue_rules = issue_rules.filter(label__icontains=name)
            uptime_rules = uptime_rules.filter(name__icontains=name)

        if teams_query is not None:
            team_ids = teams_query.values_list("id", flat=True)
            team_rule_condition = Q(owner_team_id__in=team_ids)
            team_alert_condition = Q(team_id__in=team_ids)
            if unassigned:
                team_alert_condition = team_alert_condition | Q(team_id__isnull=True)
                team_rule_condition = team_rule_condition | Q(owner_team_id__isnull=True)
            alert_rules = alert_rules.filter(team_alert_condition)
            issue_rules = issue_rules.filter(team_rule_condition)
            uptime_rules = uptime_rules.filter(team_rule_condition)

        expand = request.GET.getlist("expand", [])
        if "latestIncident" in expand:
            alert_rules = alert_rules.annotate(
                incident_id=Coalesce(
                    Subquery(
                        Incident.objects.filter(alert_rule=OuterRef("pk"))
                        .order_by("-date_started")
                        .values("id")[:1]
                    ),
                    Value(-1),
                )
            )

        is_asc = request.GET.get("asc", False) == "1"
        sort_key = request.GET.getlist("sort", ["date_added"])
        rule_sort_key = [
            "label" if x == "name" else x for x in sort_key
        ]  # Rule's don't share the same field name for their title/label/name...so we account for that here.
        case_insensitive = sort_key == ["name"]

        if "incident_status" in sort_key:
            alert_rules = alert_rules.annotate(
                incident_status=Coalesce(
                    Subquery(
                        Incident.objects.filter(alert_rule=OuterRef("pk"))
                        .order_by("-date_started")
                        .values("status")[:1]
                    ),
                    Value(-1, output_field=IntegerField()),
                )
            )
            issue_rules = issue_rules.annotate(
                incident_status=Value(-2, output_field=IntegerField())
            )
            uptime_rules = uptime_rules.annotate(
                incident_status=Case(
                    # If an uptime monitor is failing we want to treat it the same as if an alert is failing, so sort
                    # by the critical status
                    When(uptime_status=UptimeStatus.FAILED, then=IncidentStatus.CRITICAL.value),
                    default=-2,
                )
            )

        if "date_triggered" in sort_key:
            far_past_date = Value(datetime.min.replace(tzinfo=UTC), output_field=DateTimeField())
            alert_rules = alert_rules.annotate(
                date_triggered=Coalesce(
                    Subquery(
                        Incident.objects.filter(alert_rule=OuterRef("pk"))
                        .order_by("-date_started")
                        .values("date_started")[:1]
                    ),
                    far_past_date,
                ),
            )
            issue_rules = issue_rules.annotate(date_triggered=far_past_date)
            uptime_rules = uptime_rules.annotate(date_triggered=far_past_date)
        alert_rule_intermediary = CombinedQuerysetIntermediary(alert_rules, sort_key)
        rule_intermediary = CombinedQuerysetIntermediary(issue_rules, rule_sort_key)
        uptime_intermediary = CombinedQuerysetIntermediary(uptime_rules, rule_sort_key)
        response = self.paginate(
            request,
            paginator_cls=CombinedQuerysetPaginator,
            on_results=lambda x: serialize(x, request.user, CombinedRuleSerializer(expand=expand)),
            default_per_page=25,
            intermediaries=[alert_rule_intermediary, rule_intermediary, uptime_intermediary],
            desc=not is_asc,
            cursor_cls=StringCursor if case_insensitive else Cursor,
            case_insensitive=case_insensitive,
        )
        response[MAX_QUERY_SUBSCRIPTIONS_HEADER] = settings.MAX_QUERY_SUBSCRIPTIONS_PER_ORG
        return response


@extend_schema_serializer(exclude_fields=["excludedProjects", "thresholdPeriod"])
class OrganizationAlertRuleIndexPostSerializer(serializers.Serializer):
    name = serializers.CharField(
        max_length=256,
        help_text="The name for the rule, which has a maximimum length of 256 characters.",
    )
    aggregate = serializers.CharField(
        help_text="A string representing the aggregate function used in this alert rule. Valid aggregate functions are `count`, `count_unique`, `percentage`, `avg`, `apdex`, `failure_rate`, `p50`, `p75`, `p95`, `p99`, `p100`, and `percentile`. See [Metric Alert Rule Types](#metric-alert-rule-types) for valid configurations."
    )
    timeWindow = serializers.ChoiceField(
        choices=(
            (1, "1 minute"),
            (5, "5 minutes"),
            (10, "10 minutes"),
            (15, "15 minutes"),
            (30, "30 minutes"),
            (60, "1 hour"),
            (120, "2 hours"),
            (240, "4 hours"),
            (1440, "24 hours"),
        ),
        help_text="The time period to aggregate over.",
    )
    # projects is not required in the serializer, however, the UI requires a project is chosen
    projects = serializers.ListField(
        child=ProjectField(scope="project:read"),
        help_text="Metric alerts are currently limited to one project. The array should contain a single slug, representing the project to filter by.",
    )
    query = serializers.CharField(
        help_text='An event search query to subscribe to and monitor for alerts. For example, to filter transactions so that only those with status code 400 are included, you could use `"query": "http.status_code:400"`. Use an empty string for no filter.'
    )
    thresholdType = serializers.ChoiceField(
        choices=((0, "Above"), (1, "Below")),
        help_text='The comparison operator for the critical and warning thresholds. The comparison operator for the resolved threshold is automatically set to the opposite operator. When a percentage change threshold is used, `0` is equivalent to "Higher than" and `1` is equivalent to "Lower than".',
    )
    triggers = serializers.ListField(
        help_text="""
A list of triggers, where each trigger is an object with the following fields:
- `label`: One of `critical` or `warning`. A `critical` trigger is always required.
- `alertThreshold`: The value that the subscription needs to reach to trigger the
alert rule.
- `actions`: A list of actions that take place when the threshold is met. Set as an empty list if no actions are to take place.
```json
triggers: [
    {
        "label": "critical",
        "alertThreshold": 50,
        "actions": [
            {
                "type": "slack",
                "targetType": "specific",
                "targetIdentifier": "#get-crit",
                "inputChannelId": 2454362
                "integrationId": 653532,
            }
        ]
    },
    {
        "label": "warning",
        "alertThreshold": 25,
        "actions": []
    }
]
```
Metric alert rule trigger actions follow the following structure:
- `type`: The type of trigger action. Valid values are `email`, `slack`, `msteams`, `pagerduty`, `sentry_app`, `sentry_notification`, and `opsgenie`.
- `targetType`: The type of target the notification will be sent to. Valid values are `specific` (`targetIdentifier` is a direct reference used by the service, like an email address or a Slack channel ID), `user` (`targetIdentifier` is a Sentry user ID), `team` (`targetIdentifier` is a Sentry team ID), and `sentry_app` (`targetIdentifier` is a SentryApp ID).
- `targetIdentifier`: The ID of the target. This must be an integer for PagerDuty and Sentry apps, and a string for all others. Examples of appropriate values include a Slack channel name (`#my-channel`), a user ID, a team ID, a Sentry app ID, etc.
- `inputChannelId`: The ID of the Slack channel. This is only used for the Slack action, and can be used as an alternative to providing the `targetIdentifier`.
- `integrationId`: The integration ID. This is required for every action type excluding `email` and `sentry_app.`
- `sentryAppId`: The ID of the Sentry app. This is required when `type` is `sentry_app`.
- `priority`: The severity of the Pagerduty alert or the priority of the Opsgenie alert (optional). Defaults for Pagerduty are `critical` for critical and `warning` for warning. Defaults for Opsgenie are `P1` for critical and `P2` for warning.
"""
    )
    environment = serializers.CharField(
        required=False,
        allow_null=True,
        help_text="The name of the environment to filter by. Defaults to all environments.",
    )
    dataset = serializers.CharField(
        required=False,
        help_text="The name of the dataset that this query will be executed on. Valid values are `events`, `transactions`, `metrics`, `sessions`, and `generic-metrics`. Defaults to `events`. See [Metric Alert Rule Types](#metric-alert-rule-types) for valid configurations.",
    )
    queryType = serializers.ChoiceField(
        required=False,
        choices=((0, "event.type:error"), (1, "event.type:transaction"), (2, "None")),
        help_text="The type of query. If no value is provided, `queryType` is set to the default for the specified `dataset.` See [Metric Alert Rule Types](#metric-alert-rule-types) for valid configurations.",
    )
    eventTypes = serializers.ListField(
        child=serializers.CharField(),
        required=False,
        help_text="List of event types that this alert will be related to. Valid values are `default` (events captured using [Capture Message](/product/sentry-basics/integrate-backend/capturing-errors/#capture-message)), `error` and `transaction`.",
    )
    comparisonDelta = serializers.IntegerField(
        required=False,
        help_text='An optional int representing the time delta to use as the comparison period, in minutes. Required when using a percentage change threshold ("x%" higher or lower compared to `comparisonDelta` minutes ago). A percentage change threshold cannot be used for [Crash Free Session Rate](#crash-free-session-rate) or [Crash Free User Rate](#crash-free-user-rate).',
    )
    resolveThreshold = serializers.FloatField(
        required=False,
        help_text="Optional value that the metric needs to reach to resolve the alert. If no value is provided, this is set automatically based on the lowest severity trigger's `alertThreshold`. For example, if the alert is set to trigger at the warning level when the number of errors is above 50, then the alert would be set to resolve when there are less than 50 errors. If `thresholdType` is `0`, `resolveThreshold` must be greater than the critical threshold, otherwise, it must be less than the critical threshold.",
    )
    owner = ActorField(
        required=False, allow_null=True, help_text="The ID of the team or user that owns the rule."
    )
    excludedProjects = serializers.ListField(
        child=ProjectField(scope="project:read"), required=False
    )
    thresholdPeriod = serializers.IntegerField(required=False, default=1, min_value=1, max_value=20)
    monitorType = serializers.IntegerField(
        required=False,
        min_value=0,
        help_text="Monitor type represents whether the alert rule is actively being monitored or is monitored given a specific activation condition.",
    )
    activationCondition = serializers.IntegerField(
        required=False,
        allow_null=True,
        min_value=0,
        help_text="Optional int that represents a trigger condition for when to start monitoring",
    )


@extend_schema(tags=["Alerts"])
@region_silo_endpoint
class OrganizationAlertRuleIndexEndpoint(OrganizationEndpoint, AlertRuleIndexMixin):
    owner = ApiOwner.ISSUES
    publish_status = {
        "GET": ApiPublishStatus.PUBLIC,
        "POST": ApiPublishStatus.PUBLIC,
    }
    permission_classes = (OrganizationAlertRulePermission,)

    @extend_schema(
        operation_id="List an Organization's Metric Alert Rules",
        parameters=[GlobalParams.ORG_ID_OR_SLUG],
        request=None,
        responses={
            200: inline_sentry_response_serializer(
                "ListMetricAlertRules", list[AlertRuleSerializerResponse]
            ),
            401: RESPONSE_UNAUTHORIZED,
            403: RESPONSE_FORBIDDEN,
            404: RESPONSE_NOT_FOUND,
        },
        examples=MetricAlertExamples.LIST_METRIC_ALERT_RULES,  # TODO: make
    )
    def get(self, request: Request, organization: Organization) -> Response:
        """
        Return a list of active metric alert rules bound to an organization.

        A metric alert rule is a configuration that defines the conditions for triggering an alert.
        It specifies the metric type, function, time interval, and threshold
        values that determine when an alert should be triggered. Metric alert rules are used to monitor
        and notify you when certain metrics, like error count, latency, or failure rate, cross a
        predefined threshold. These rules help you proactively identify and address issues in your
        project.
        """
        return self.fetch_metric_alert(request, organization)

    @extend_schema(
        operation_id="Create a Metric Alert Rule for an Organization",
        parameters=[GlobalParams.ORG_ID_OR_SLUG],
        request=OrganizationAlertRuleIndexPostSerializer,
        responses={
            201: AlertRuleSerializer,
            401: RESPONSE_UNAUTHORIZED,
            403: RESPONSE_FORBIDDEN,
            404: RESPONSE_NOT_FOUND,
        },
        examples=MetricAlertExamples.CREATE_METRIC_ALERT_RULE,
    )
    def post(self, request: Request, organization: Organization) -> Response:
        """
        Create a new metric alert rule for the given organization.

        A metric alert rule is a configuration that defines the conditions for triggering an alert.
        It specifies the metric type, function, time interval, and threshold
        values that determine when an alert should be triggered. Metric alert rules are used to monitor
        and notify you when certain metrics, like error count, latency, or failure rate, cross a
        predefined threshold. These rules help you proactively identify and address issues in your
        project.

        ## Metric Alert Rule Types
        Below are the types of metric alert rules you can create and the parameter values required
        to set them up. All other parameters can be customized based on how you want the alert
        rule to work. Scroll down to Body Parameters for more information. Visit the
        [Alert Types](/product/alerts/alert-types/#metric-alerts) docs for more details on each
        metric alert rule type.

        ### [Number of Errors](/product/alerts/alert-types/#number-of-errors)
        - `eventTypes`: Any of `error` or `default`.
        ```json
        {
            "queryType": 0,
            "dataset": "events",
            "aggregate": "count()",
            "eventTypes": ["error", "default"]
        }
        ```

        ### [Users Experiencing Errors](/product/alerts/alert-types/#users-experiencing-errors)
        - `eventTypes`: Any of `error` or `default`.
        ```json
        {
            "queryType": 0,
            "dataset": "events",
            "aggregate": "count_unique(user)"
        }
        ```

        ### [Crash Free Session Rate](/product/alerts/alert-types/#crash-free-session-rate)
        ```json
        {
            "queryType": 2,
            "dataset": "metrics",
            "aggregate": "percentage(sessions_crashed, sessions) AS _crash_rate_alert_aggregate"
        }
        ```

        ### [Crash Free User Rate](/product/alerts/alert-types/#crash-free-user-rate)
        ```json
        {
            "queryType": 2,
            "dataset": "metrics",
            "aggregate": "percentage(users_crashed, users) AS _crash_rate_alert_aggregate"
        }
        ```

        ### [Throughput](/product/alerts/alert-types/#throughput)
        ```json
        {
            "queryType": 1,
            "dataset": "transactions",
            "aggregate": "count()"
        }
        ```

        ### [Transaction Duration](/product/alerts/alert-types/#transaction-duration)
        -  `dataset`: If a custom percentile is used, `dataset` is `transactions`. Otherwise, `dataset` is `generic_metrics`.
        -  `aggregate`: Valid values are `avg(transaction.duration)`, `p50(transaction.duration)`, `p75(transaction.duration)`, `p95(transaction.duration)`, `p99(transaction.duration)`, `p100(transaction.duration)`, and `percentile(transaction.duration,x)`, where `x` is your custom percentile.
        ```json
        {
            "queryType": 1,
            "dataset": "generic_metrics",
            "aggregate": "avg(transaction.duration)"
        }
        ```

        ### [Apdex](/product/alerts/alert-types/#apdex)
        - `aggregate`: `apdex(x)` where `x` is the value of the Apdex score.
        ```json
        {
            "queryType": 1,
            "dataset": "transactions",
            "aggregate": "apdex(300)"
        }
        ```

        ### [Failure Rate](/product/alerts/alert-types/#failure-rate)
        ```json
        {
            "queryType": 1,
            "dataset": "transactions",
            "aggregate": "failure_rate()"
        }
        ```

        ### [Largest Contentful Paint](/product/alerts/alert-types/#largest-contentful-display)
        - `dataset`: If a custom percentile is used, `dataset` is `transactions`. Otherwise, `dataset` is `generic_metrics`.
        - `aggregate`: Valid values are `avg(measurements.lcp)`, `p50(measurements.lcp)`, `p75(measurements.lcp)`, `p95(measurements.lcp)`, `p99(measurements.lcp)`, `p100(measurements.lcp)`, and `percentile(measurements.lcp,x)`, where `x` is your custom percentile.
        ```json
        {
            "queryType": 1,
            "dataset": "generic_metrics",
            "aggregate": "p50(measurements.lcp)"
        }
        ```

        ### [First Input Delay](/product/alerts/alert-types/#first-input-delay)
        - `dataset`: If a custom percentile is used, `dataset` is `transactions`. Otherwise, `dataset` is `generic_metrics`.
        - `aggregate`: Valid values are `avg(measurements.fid)`, `p50(measurements.fid)`, `p75(measurements.fid)`, `p95(measurements.fid)`, `p99(measurements.fid)`, `p100(measurements.fid)`, and `percentile(measurements.fid,x)`, where `x` is your custom percentile.
        ```json
        {
            "queryType": 1,
            "dataset": "generic_metrics",
            "aggregate": "p100(measurements.fid)"
        }
        ```

        ### [Cumulative Layout Shift](/product/alerts/alert-types/#cumulative-layout-shift)
        - `dataset`: If a custom percentile is used, `dataset` is `transactions`. Otherwise, `dataset` is `generic_metrics`.
        - `aggregate`: Valid values are `avg(measurements.cls)`, `p50(measurements.cls)`, `p75(measurements.cls)`, `p95(measurements.cls)`, `p99(measurements.cls)`, `p100(measurements.cls)`, and `percentile(measurements.cls,x)`, where `x` is your custom percentile.
        ```json
        {
            "queryType": 1,
            "dataset": "transactions",
            "aggregate": "percentile(measurements.cls,0.2)"
        }
        ```

        ### [Custom Metric](/product/alerts/alert-types/#custom-metric)
        - `dataset`: If a custom percentile is used, `dataset` is `transactions`. Otherwise, `dataset` is `generic_metrics`.
        - `aggregate`: Valid values are:
            - `avg(x)`, where `x` is `transaction.duration`, `measurements.cls`, `measurements.fcp`, `measurements.fid`, `measurements.fp`, `measurements.lcp`, `measurements.ttfb`, or `measurements.ttfb.requesttime`.
            - `p50(x)`, where `x` is `transaction.duration`, `measurements.cls`, `measurements.fcp`, `measurements.fid`, `measurements.fp`, `measurements.lcp`, `measurements.ttfb`, or `measurements.ttfb.requesttime`.
            - `p75(x)`, where `x` is `transaction.duration`, `measurements.cls`, `measurements.fcp`, `measurements.fid`, `measurements.fp`, `measurements.lcp`, `measurements.ttfb`, or `measurements.ttfb.requesttime`.
            - `p95(x)`, where `x` is `transaction.duration`, `measurements.cls`, `measurements.fcp`, `measurements.fid`, `measurements.fp`, `measurements.lcp`, `measurements.ttfb`, or `measurements.ttfb.requesttime`.
            - `p99(x)`, where `x` is `transaction.duration`, `measurements.cls`, `measurements.fcp`, `measurements.fid`, `measurements.fp`, `measurements.lcp`, `measurements.ttfb`, or `measurements.ttfb.requesttime`.
            - `p100(x)`, where `x` is `transaction.duration`, `measurements.cls`, `measurements.fcp`, `measurements.fid`, `measurements.fp`, `measurements.lcp`, `measurements.ttfb`, or `measurements.ttfb.requesttime`.
            - `percentile(x,y)`, where `x` is `transaction.duration`, `measurements.cls`, `measurements.fcp`, `measurements.fid`, `measurements.fp`, `measurements.lcp`, `measurements.ttfb`, or `measurements.ttfb.requesttime`, and `y` is the custom percentile.
            - `failure_rate()`
            - `apdex(x)`, where `x` is the value of the Apdex score.
            - `count()`
        ```json
        {
            "queryType": 1,
            "dataset": "generic_metrics",
            "aggregate": "p75(measurements.ttfb)"
        }
        ```
        """
        return self.create_metric_alert(request, organization)<|MERGE_RESOLUTION|>--- conflicted
+++ resolved
@@ -64,11 +64,7 @@
 
 class AlertRuleIndexMixin(Endpoint):
     def fetch_metric_alert(
-<<<<<<< HEAD
-        self, request: Request, organization: Organization, project: Project = None
-=======
         self, request: Request, organization: Organization, project: Project | None = None
->>>>>>> dad87165
     ):
         if not features.has("organizations:incidents", organization, actor=request.user):
             raise ResourceDoesNotExist
