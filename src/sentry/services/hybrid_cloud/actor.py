--- conflicted
+++ resolved
@@ -70,15 +70,7 @@
                 grouped_by_type[ActorType.TEAM].append(obj.id)
 
         if grouped_by_type[ActorType.TEAM]:
-<<<<<<< HEAD
             for team_id in grouped_by_type[ActorType.TEAM]:
-=======
-            team_ids = grouped_by_type[ActorType.TEAM]
-            actors = Actor.objects.filter(type=ACTOR_TYPES["team"], team__in=team_ids)
-            actors_by_team_id = {actor.team_id: actor for actor in actors}
-            for team_id in team_ids:
-                actor = actors_by_team_id[team_id]
->>>>>>> a49a8493
                 result.append(
                     RpcActor(
                         id=team_id,
@@ -89,27 +81,9 @@
 
         if grouped_by_type[ActorType.USER]:
             user_ids = grouped_by_type[ActorType.USER]
-<<<<<<< HEAD
             missing = set(user_ids)
             for user_id in user_ids:
-                missing.remove(user_id)
                 result.append(RpcActor(id=user_id, actor_type=ActorType.USER))
-            if len(missing):
-                for user_id in missing:
-                    actor = get_actor_for_user(user_id)
-                    result.append(RpcActor(id=actor.user_id, actor_type=ActorType.USER))
-=======
-            actors = Actor.objects.filter(type=ACTOR_TYPES["user"], user_id__in=user_ids)
-            actors_by_user_id = {actor.user_id: actor for actor in actors}
-            for user_id in user_ids:
-                if user_id in actors_by_user_id:
-                    actor = actors_by_user_id[user_id]
-                else:
-                    actor = get_actor_for_user(user_id)
-                result.append(
-                    RpcActor(actor_id=actor.id, id=actor.user_id, actor_type=ActorType.USER)
-                )
->>>>>>> a49a8493
         return result
 
     @classmethod
