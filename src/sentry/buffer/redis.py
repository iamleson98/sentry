"""
sentry.buffer.redis
~~~~~~~~~~~~~~~~~~~

:copyright: (c) 2010-2014 by the Sentry Team, see AUTHORS for more details.
:license: BSD, see LICENSE for more details.
"""
from __future__ import absolute_import

from time import time

from django.conf import settings
from django.db import models
from django.utils.encoding import smart_str
from hashlib import md5
from nydus.db import create_cluster
from sentry.buffer import Buffer
from sentry.tasks.process_buffer import process_incr
from sentry.utils.compat import pickle
from sentry.utils.imports import import_string


class RedisBuffer(Buffer):
    key_expire = 60 * 60  # 1 hour
    pending_key = 'b:p'

    def __init__(self, **options):
        if not options:
            # inherit default options from REDIS_OPTIONS
            options = settings.SENTRY_REDIS_OPTIONS

        options.setdefault('hosts', {
            0: {},
        })
        options.setdefault('router', 'nydus.db.routers.keyvalue.PartitionRouter')
        self.conn = create_cluster({
            'engine': 'nydus.db.backends.redis.Redis',
            'router': options['router'],
            'hosts': options['hosts'],
        })

    def _coerce_val(self, value):
        if isinstance(value, models.Model):
            value = value.pk
        return smart_str(value)

    def _make_key(self, model, filters):
        """
        Returns a Redis-compatible key for the model given filters.
        """
        return 'b:k:%s:%s' % (
            model._meta,
            md5(smart_str('&'.join('%s=%s' % (k, self._coerce_val(v))
                for k, v in sorted(filters.iteritems())))).hexdigest(),
        )

    def _make_lock_key(self, key):
        return 'l:%s' % (key,)

    def incr(self, model, columns, filters, extra=None):
        """
        Increment the key by doing the following:

        - Insert/update a hashmap based on (model, columns)
            - Perform an incrby on counters
            - Perform a set (last write wins) on extra
        - Add hashmap key to pending flushes
        """
        # TODO(dcramer): longer term we'd rather not have to serialize values
        # here (unless it's to JSON)
        key = self._make_key(model, filters)
        # We can't use conn.map() due to wanting to support multiple pending
        # keys (one per Redis shard)
        conn = self.conn.get_conn(key)

        pipe = conn.pipeline()
        pipe.hsetnx(key, 'm', '%s.%s' % (model.__module__, model.__name__))
        pipe.hsetnx(key, 'f', pickle.dumps(filters))
        for column, amount in columns.iteritems():
            pipe.hincrby(key, 'i+' + column, amount)

        if extra:
            for column, value in extra.iteritems():
                pipe.hset(key, 'e+' + column, pickle.dumps(value))
        pipe.expire(key, self.key_expire)
        pipe.zadd(self.pending_key, time(), key)
        pipe.execute()

    def process_pending(self):
        lock_key = self._make_lock_key(self.pending_key)
        # prevent a stampede due to celerybeat + periodic task
        if not self.conn.set(lock_key, '1', nx=True, ex=60):
            return

        try:
            for conn in self.conn.hosts.itervalues():
                keys = conn.zrange(self.pending_key, 0, -1)
                if not keys:
                    continue
                for key in keys:
                    process_incr.apply_async(kwargs={
                        'key': key,
                    })
                pipe = conn.pipeline()
                pipe.zrem(self.pending_key, *keys)
                pipe.execute()
        finally:
            self.conn.delete(lock_key)

    def process(self, key):
        lock_key = self._make_lock_key(key)
        # prevent a stampede due to the way we use celery etas + duplicate
        # tasks
<<<<<<< HEAD
        if not self.conn.setnx(lock_key, '1'):
            self.logger.info('Skipped process on %s; unable to get lock', key)
=======
        if not self.conn.set(lock_key, '1', nx=True, ex=10):
>>>>>>> fd35ab73
            return

        with self.conn.map() as conn:
            values = conn.hgetall(key)
            conn.delete(key)

        if not values:
            self.logger.info('Skipped process on %s; no values found', key)
            return

        model = import_string(values['m'])
        filters = pickle.loads(values['f'])
        incr_values = {}
        extra_values = {}
        for k, v in values.iteritems():
            if k.startswith('i+'):
                incr_values[k[2:]] = int(v)
            elif k.startswith('e+'):
                extra_values[k[2:]] = pickle.loads(v)

        super(RedisBuffer, self).process(model, incr_values, filters, extra_values)<|MERGE_RESOLUTION|>--- conflicted
+++ resolved
@@ -111,12 +111,8 @@
         lock_key = self._make_lock_key(key)
         # prevent a stampede due to the way we use celery etas + duplicate
         # tasks
-<<<<<<< HEAD
-        if not self.conn.setnx(lock_key, '1'):
+        if not self.conn.set(lock_key, '1', nx=True, ex=10):
             self.logger.info('Skipped process on %s; unable to get lock', key)
-=======
-        if not self.conn.set(lock_key, '1', nx=True, ex=10):
->>>>>>> fd35ab73
             return
 
         with self.conn.map() as conn:
