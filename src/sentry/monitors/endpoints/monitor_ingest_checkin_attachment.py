--- conflicted
+++ resolved
@@ -83,11 +83,7 @@
                 raise ResourceDoesNotExist
         else:
 
-<<<<<<< HEAD
-            # When using DSN auth we're able to infer the organization slug
-=======
             # When using DSN auth we're able to infer the organization slug (organization_id_or_slug is slug in this case)
->>>>>>> bef6fe87
             if not organization_id_or_slug and using_dsn_auth:
                 organization_id_or_slug = request.auth.project.organization.slug
 
