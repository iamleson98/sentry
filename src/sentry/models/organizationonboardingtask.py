--- conflicted
+++ resolved
@@ -56,11 +56,6 @@
 #   FIRST_EVENT:     User confirms that sdk has been installed
 #   INVITE_MEMBER:   Until the member has successfully joined org
 #   SECOND_PLATFORM: User confirms that sdk has been installed
-<<<<<<< HEAD
-#   USER_CONTEXT:    User has added user context to sdk
-=======
-#   ISSUE_TRACKER:   Tracker added, issue not yet created
->>>>>>> 2fedca3a
 
 
 class OrganizationOnboardingTaskManager(BaseManager["OrganizationOnboardingTask"]):
