from __future__ import annotations

import logging
from collections.abc import Sequence
from functools import wraps
from typing import Any

import sentry_sdk
from rest_framework.permissions import BasePermission
from rest_framework.request import Request
from rest_framework.response import Response

from sentry.api.authentication import ClientIdSecretAuthentication
from sentry.api.base import Endpoint
from sentry.api.permissions import SentryPermission, StaffPermissionMixin
from sentry.auth.staff import is_active_staff
from sentry.auth.superuser import is_active_superuser, superuser_has_permission
from sentry.coreapi import APIError
from sentry.integrations.api.bases.integration import PARANOID_GET
from sentry.middleware.stats import add_request_metric_tags
from sentry.models.organization import OrganizationStatus
from sentry.organizations.services.organization import (
    RpcUserOrganizationContext,
    organization_service,
)
from sentry.sentry_apps.models.sentry_app import SentryApp
from sentry.sentry_apps.services.app import RpcSentryApp, app_service
from sentry.sentry_apps.utils.errors import (
    SentryAppError,
    SentryAppIntegratorError,
    SentryAppSentryError,
)
from sentry.users.models.user import User
from sentry.users.services.user import RpcUser
from sentry.users.services.user.service import user_service
from sentry.utils.sdk import Scope
from sentry.utils.strings import to_single_line_str

COMPONENT_TYPES = ["stacktrace-link", "issue-link"]

logger = logging.getLogger(__name__)


def catch_raised_errors(func):
    @wraps(func)
    def wrapped(self, *args, **kwargs):
        try:
            return func(self, *args, **kwargs)
        except APIError as e:
            return Response({"detail": e.msg}, status=400)

    return wrapped


def ensure_scoped_permission(request: Request, allowed_scopes: Sequence[str] | None) -> bool:
    """
    Verifies the User making the request has at least one required scope for
    the endpoint being requested.

    If no scopes were specified in a ``scope_map``, it means the endpoint should
    not be accessible. That is, this function expects every accessible endpoint
    to have a list of scopes.

    That list of scopes may be empty, implying that the User does not need any
    specific scope and the endpoint is public.
    """
    # If no scopes were found at all, the endpoint should not be accessible.
    if allowed_scopes is None:
        return False

    # If there are no scopes listed, it implies a public endpoint.
    if len(allowed_scopes) == 0:
        return True

    return any(request.access.has_scope(s) for s in set(allowed_scopes))


def add_integration_platform_metric_tag(func):
    @wraps(func)
    def wrapped(self, *args, **kwargs):
        add_request_metric_tags(self.request, integration_platform=True)
        return func(self, *args, **kwargs)

    return wrapped


class SentryAppsPermission(SentryPermission):
    scope_map = {
        "GET": PARANOID_GET,
        "POST": ("org:write", "org:admin"),
    }

    def has_object_permission(self, request: Request, view, context: RpcUserOrganizationContext):
        if not hasattr(request, "user") or not request.user:
            return False

        self.determine_access(request, context)

        if superuser_has_permission(request):
            return True

        # User must be a part of the Org they're trying to create the app in.
        if context.organization.status != OrganizationStatus.ACTIVE or not context.member:
            raise SentryAppError(
                message="User must be a part of the Org they're trying to create the app in",
                status_code=401,
            )

        assert request.method, "method must be present in request to get permissions"
        return ensure_scoped_permission(request, self.scope_map.get(request.method))


class SentryAppsAndStaffPermission(StaffPermissionMixin, SentryAppsPermission):
    """Allows staff to access the GET method of sentry apps endpoints."""

    staff_allowed_methods = {"GET"}


class IntegrationPlatformEndpoint(Endpoint):
    def dispatch(self, request, *args, **kwargs):
        add_request_metric_tags(request, integration_platform=True)
        return super().dispatch(request, *args, **kwargs)

    def handle_exception_with_details(self, request, exc, handler_context=None, scope=None):
        return self._handle_sentry_app_exception(
            exception=exc
        ) or super().handle_exception_with_details(request, exc, handler_context, scope)

    def _handle_sentry_app_exception(self, exception: Exception):
        if isinstance(exception, SentryAppIntegratorError) or isinstance(exception, SentryAppError):
            response_body: dict[str, Any] = {"detail": exception.message}
<<<<<<< HEAD
            public_context = exception.public_context
            if public_context:
=======

            if public_context := exception.public_context:
>>>>>>> 9543dd7c
                response_body.update({"context": public_context})

            response = Response(response_body, status=exception.status_code)
            response.exception = True
            return response

        elif isinstance(exception, SentryAppSentryError):
            error_id = sentry_sdk.capture_exception(exception)
            return Response(
                {
                    "detail": f"An issue occured during the integration platform process. Sentry error ID: {error_id}"
                },
                status=500,
            )
        # If not an audited sentry app error then default to using default error handler
        return None


class SentryAppsBaseEndpoint(IntegrationPlatformEndpoint):
    permission_classes: tuple[type[BasePermission], ...] = (SentryAppsAndStaffPermission,)

    def _get_organization_slug(self, request: Request):
        organization_slug = request.data.get("organization")
        if not organization_slug or not isinstance(organization_slug, str):
            error_message = "Please provide a valid value for the 'organization' field."
            raise SentryAppError(message=error_message, status_code=404)
        return organization_slug

    def _get_organization_for_superuser_or_staff(
        self, user: RpcUser | User, organization_slug: str
    ) -> RpcUserOrganizationContext:
        context = organization_service.get_organization_by_slug(
            slug=organization_slug, only_visible=False, user_id=user.id
        )

        if context is None:
            error_message = f"Organization '{organization_slug}' does not exist."
            raise SentryAppError(message=error_message, status_code=404)

        return context

    def _get_organization_for_user(
        self, user: RpcUser | User, organization_slug: str
    ) -> RpcUserOrganizationContext:
        context = organization_service.get_organization_by_slug(
            slug=organization_slug, only_visible=True, user_id=user.id
        )
        if context is None or context.member is None:
            error_message = f"User does not belong to the '{organization_slug}' organization."
            raise SentryAppError(message=to_single_line_str(error_message), status_code=403)
        return context

    def _get_org_context(self, request: Request) -> RpcUserOrganizationContext:
        organization_slug = self._get_organization_slug(request)
        assert request.user.is_authenticated, "User must be authenticated to get organization"

        if is_active_superuser(request) or is_active_staff(request):
            return self._get_organization_for_superuser_or_staff(request.user, organization_slug)
        else:
            return self._get_organization_for_user(request.user, organization_slug)

    def convert_args(self, request: Request, *args, **kwargs):
        """
        This baseclass is the SentryApp collection endpoints:

              [GET, POST] /sentry-apps

        The GET endpoint is public and doesn't require (or handle) any query
        params or request body.

        The POST endpoint is for creating a Sentry App. Part of that creation
        is associating it with the Organization that it's created within.

        So in the case of POST requests, we want to pull the Organization out
        of the request body so that we can ensure the User making the request
        has access to it.

        Since ``convert_args`` is conventionally where you materialize model
        objects from URI params, we're applying the same logic for a param in
        the request body.
        """
        if not request.data:
            return (args, kwargs)

        context = self._get_org_context(request)
        self.check_object_permissions(request, context)
        kwargs["organization"] = context.organization

        return (args, kwargs)


class SentryAppPermission(SentryPermission):
    unpublished_scope_map = {
        "GET": ("org:read", "org:integrations", "org:write", "org:admin"),
        "PUT": ("org:write", "org:admin"),
        "POST": ("org:admin",),  # used for publishing an app
        "DELETE": ("org:admin",),
    }

    published_scope_map = {
        "GET": PARANOID_GET,
        "PUT": ("org:write", "org:admin"),
        "POST": ("org:admin",),
        "DELETE": ("org:admin",),
    }

    @property
    def scope_map(self):
        return self.published_scope_map

    def has_object_permission(self, request: Request, view, sentry_app: RpcSentryApp | SentryApp):
        if not hasattr(request, "user") or not request.user:
            return False

        owner_app = organization_service.get_organization_by_id(
            id=sentry_app.owner_id, user_id=request.user.id
        )
        assert owner_app, f"owner organization for {sentry_app.name} was not found"
        self.determine_access(request, owner_app)

        if superuser_has_permission(request):
            return True

        organizations = (
            user_service.get_organizations(user_id=request.user.id)
            if request.user.id is not None
            else ()
        )
        # if app is unpublished, user must be in the Org who owns the app.
        if not sentry_app.is_published:
            if not any(sentry_app.owner_id == org.id for org in organizations):
                raise SentryAppError(
                    message="User must be in the app owner's organization for unpublished apps",
                    status_code=403,
                    public_context={
                        "integration": sentry_app.slug,
                        "user_organizations": [org.slug for org in organizations],
                    },
                )

        # TODO(meredith): make a better way to allow for public
        # endpoints. we can't use ensure_scoped_permission now
        # that the public endpoint isn't denoted by '()'
        if sentry_app.is_published and request.method == "GET":
            return True

        return ensure_scoped_permission(
            request, self._scopes_for_sentry_app(sentry_app).get(request.method)
        )

    def _scopes_for_sentry_app(self, sentry_app):
        if sentry_app.is_published:
            return self.published_scope_map
        else:
            return self.unpublished_scope_map


class SentryAppAndStaffPermission(StaffPermissionMixin, SentryAppPermission):
    """Allows staff to access sentry app endpoints. Note that this is used for
    endpoints acting on a single sentry app only."""

    pass


class SentryAppBaseEndpoint(IntegrationPlatformEndpoint):
    permission_classes: tuple[type[BasePermission], ...] = (SentryAppPermission,)

    def convert_args(
        self, request: Request, sentry_app_id_or_slug: int | str, *args: Any, **kwargs: Any
    ):
        try:
            sentry_app = SentryApp.objects.get(slug__id_or_slug=sentry_app_id_or_slug)
        except SentryApp.DoesNotExist:
            raise SentryAppError(message="Could not find the requested sentry app", status_code=404)

        self.check_object_permissions(request, sentry_app)

        Scope.get_isolation_scope().set_tag("sentry_app", sentry_app.slug)

        kwargs["sentry_app"] = sentry_app
        return (args, kwargs)


class RegionSentryAppBaseEndpoint(IntegrationPlatformEndpoint):
    def convert_args(
        self, request: Request, sentry_app_id_or_slug: int | str, *args: Any, **kwargs: Any
    ):
        if str(sentry_app_id_or_slug).isdecimal():
            sentry_app = app_service.get_sentry_app_by_id(id=int(sentry_app_id_or_slug))
        else:
            sentry_app = app_service.get_sentry_app_by_slug(slug=sentry_app_id_or_slug)
        if sentry_app is None:
            raise SentryAppError(message="Could not find the requested sentry app", status_code=404)

        self.check_object_permissions(request, sentry_app)

        Scope.get_isolation_scope().set_tag("sentry_app", sentry_app.slug)

        kwargs["sentry_app"] = sentry_app
        return (args, kwargs)


class SentryAppInstallationsPermission(SentryPermission):
    scope_map = {
        "GET": ("org:read", "org:integrations", "org:write", "org:admin"),
        "POST": ("org:integrations", "org:write", "org:admin"),
    }

    def has_object_permission(self, request: Request, view, organization):
        if not hasattr(request, "user") or not request.user:
            return False

        self.determine_access(request, organization)

        if superuser_has_permission(request):
            return True

        organizations = (
            user_service.get_organizations(user_id=request.user.id)
            if request.user.id is not None
            else ()
        )
        if not any(organization.id == org.id for org in organizations):
            raise SentryAppError(
                message="User must belong to the given organization",
                status_code=403,
                public_context={"user_organizations": [org.slug for org in organizations]},
            )
        assert request.method, "method must be present in request to get permissions"
        return ensure_scoped_permission(request, self.scope_map.get(request.method))


class SentryAppInstallationsBaseEndpoint(IntegrationPlatformEndpoint):
    permission_classes = (SentryAppInstallationsPermission,)

    def convert_args(self, request: Request, organization_id_or_slug, *args, **kwargs):
        extra_args = {}
        # We need to pass user_id if the user is not a superuser
        if not is_active_superuser(request):
            extra_args["user_id"] = request.user.id

        if str(organization_id_or_slug).isdecimal():
            organization = organization_service.get_org_by_id(
                id=int(organization_id_or_slug), **extra_args
            )
        else:
            organization = organization_service.get_org_by_slug(
                slug=str(organization_id_or_slug), **extra_args
            )

        if organization is None:
            raise SentryAppError(message="Could not find requested organization", status_code=404)
        self.check_object_permissions(request, organization)

        kwargs["organization"] = organization
        return (args, kwargs)


class SentryAppInstallationPermission(SentryPermission):
    scope_map = {
        "GET": ("org:read", "org:integrations", "org:write", "org:admin"),
        "DELETE": ("org:integrations", "org:write", "org:admin"),
        # NOTE(mn): The only POST endpoint right now is to create External
        # Issues, which uses this baseclass since it's nested under an
        # installation.
        #
        # The scopes below really only make sense for that endpoint. Any other
        # nested endpoints will probably need different scopes - figure out how
        # to deal with that when it happens.
        "POST": ("org:integrations", "event:write", "event:admin"),
    }

    def has_permission(self, request: Request, *args, **kwargs):
        # To let the app mark the installation as installed, we don't care about permissions
        if (
            hasattr(request, "user")
            and hasattr(request.user, "is_sentry_app")
            and request.user.is_sentry_app
            and request.method == "PUT"
        ):
            return True
        return super().has_permission(request, *args, **kwargs)

    def has_object_permission(self, request: Request, view, installation):
        if not hasattr(request, "user") or not request.user or not request.user.is_authenticated:
            return False

        self.determine_access(request, installation.organization_id)

        if superuser_has_permission(request):
            return True

        # if user is an app, make sure it's for that same app
        if request.user.is_sentry_app:
            return request.user.id == installation.sentry_app.proxy_user_id

        org_context = organization_service.get_organization_by_id(
            id=installation.organization_id,
            user_id=request.user.id,
            include_teams=False,
            include_projects=False,
        )
        if (
            not org_context
            or not org_context.member
            or org_context.organization.status != OrganizationStatus.ACTIVE
        ):
            raise SentryAppError(message="Given organization is not valid", status_code=404)

        assert request.method, "method must be present in request to get permissions"
        return ensure_scoped_permission(request, self.scope_map.get(request.method))


class SentryAppInstallationBaseEndpoint(IntegrationPlatformEndpoint):
    permission_classes: tuple[type[BasePermission], ...] = (SentryAppInstallationPermission,)

    def convert_args(self, request: Request, uuid, *args, **kwargs):
        installations = app_service.get_many(filter=dict(uuids=[uuid]))
        installation = installations[0] if installations else None
        if installation is None:
            raise SentryAppError(
                message="Could not find given sentry app installation",
                status_code=404,
            )

        self.check_object_permissions(request, installation)

        Scope.get_isolation_scope().set_tag("sentry_app_installation", installation.uuid)

        kwargs["installation"] = installation
        return (args, kwargs)


class SentryAppInstallationExternalIssuePermission(SentryAppInstallationPermission):
    scope_map = {
        "POST": ("event:read", "event:write", "event:admin"),
        "DELETE": ("event:admin",),
    }


class SentryAppInstallationExternalIssueBaseEndpoint(SentryAppInstallationBaseEndpoint):
    permission_classes = (SentryAppInstallationExternalIssuePermission,)


class SentryAppAuthorizationsPermission(SentryPermission):
    def has_object_permission(self, request: Request, view, installation):
        if not hasattr(request, "user") or not request.user:
            return False

        installation_org_context = organization_service.get_organization_by_id(
            id=installation.organization_id, user_id=request.user.id
        )
        assert installation_org_context, "organization for installation was not found"
        self.determine_access(request, installation_org_context)

        if not request.user.is_authenticated or not request.user.is_sentry_app:
            return False

        # Request must be made as the app's Proxy User, using their Client ID
        # and Secret.
        return request.user.id == installation.sentry_app.proxy_user_id


class SentryAppAuthorizationsBaseEndpoint(SentryAppInstallationBaseEndpoint):
    authentication_classes = (ClientIdSecretAuthentication,)
    permission_classes = (SentryAppAuthorizationsPermission,)


class SentryInternalAppTokenPermission(SentryPermission):
    scope_map = {
        "GET": ("org:write", "org:admin"),
        "POST": ("org:write", "org:admin"),
        "DELETE": ("org:write", "org:admin"),
    }

    def has_object_permission(self, request: Request, view, sentry_app):
        if not hasattr(request, "user") or not request.user:
            return False

        owner_app = organization_service.get_organization_by_id(
            id=sentry_app.owner_id, user_id=request.user.id
        )

        assert owner_app, "Failed to get organization/owner_app to check in has_object_permission"
        self.determine_access(request, owner_app)

        if superuser_has_permission(request):
            return True

        assert request.method, "method must be present in request to get permissions"
        return ensure_scoped_permission(request, self.scope_map.get(request.method))


class SentryAppStatsPermission(SentryPermission):
    scope_map = {
        "GET": ("org:read", "org:integrations", "org:write", "org:admin"),
        # Anyone logged in can increment the stats, so leave the scopes empty
        # Note: this only works for session-based auth so you cannot increment stats through API
        "POST": (),
    }

    def has_object_permission(self, request: Request, view, sentry_app: SentryApp | RpcSentryApp):
        if not hasattr(request, "user") or not request.user:
            return False

        owner_app = organization_service.get_organization_by_id(
            id=sentry_app.owner_id, user_id=request.user.id
        )
        if owner_app is None:
            logger.error(
                "sentry_app_stats.permission_org_not_found",
                extra={
                    "sentry_app_id": sentry_app.id,
                    "owner_org_id": sentry_app.owner_id,
                    "user_id": request.user.id,
                },
            )
            return False
        self.determine_access(request, owner_app)

        if is_active_superuser(request):
            return True

        assert request.method, "method must be present in request to get permissions"
        return ensure_scoped_permission(request, self.scope_map.get(request.method))<|MERGE_RESOLUTION|>--- conflicted
+++ resolved
@@ -129,13 +129,8 @@
     def _handle_sentry_app_exception(self, exception: Exception):
         if isinstance(exception, SentryAppIntegratorError) or isinstance(exception, SentryAppError):
             response_body: dict[str, Any] = {"detail": exception.message}
-<<<<<<< HEAD
-            public_context = exception.public_context
-            if public_context:
-=======
 
             if public_context := exception.public_context:
->>>>>>> 9543dd7c
                 response_body.update({"context": public_context})
 
             response = Response(response_body, status=exception.status_code)
