--- conflicted
+++ resolved
@@ -2914,10 +2914,7 @@
     "buffered-segments": "default",
     "buffered-segments-dlq": "default",
     "task-worker": "default",
-<<<<<<< HEAD
     "task-worker-dlq": "default",
-=======
->>>>>>> 1e1df0fa
 }
 
 
