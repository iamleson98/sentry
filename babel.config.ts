--- conflicted
+++ resolved
@@ -18,10 +18,7 @@
         corejs: '3.27',
       },
     ],
-<<<<<<< HEAD
-=======
     // TODO: Remove allowDeclareFields when we upgrade to Babel 8
->>>>>>> bbe02118
     ['@babel/preset-typescript', {allowDeclareFields: true}],
   ],
   overrides: [],
