--- conflicted
+++ resolved
@@ -5,18 +5,7 @@
 const highlightsByNodeId: Map<number, {canvas: HTMLCanvasElement}> = new Map();
 const highlightsBySelector: Map<string, {canvas: HTMLCanvasElement}> = new Map();
 
-<<<<<<< HEAD
-interface AddHighlightParams {
-  replayer: Replayer;
-  annotation?: string;
-  color?: string;
-  nodeId?: number;
-  selector?: string;
-  spotlight?: boolean;
-}
-=======
 type DrawProps = {annotation: string; color: string; spotlight: boolean};
->>>>>>> cfbcc941
 
 interface AddHighlightByNodeIdParams extends Partial<DrawProps> {
   nodeId: number;
@@ -69,25 +58,6 @@
 /**
  * Attempt to highlight the node inside of a replay recording
  */
-<<<<<<< HEAD
-export function highlightNode({
-  replayer,
-  nodeId,
-  selector,
-  annotation = '',
-  color,
-  spotlight,
-}: AddHighlightParams) {
-  // @ts-expect-error mouseTail is private
-  const {mouseTail, wrapper} = replayer;
-  const mirror = replayer.getMirror();
-  const node = nodeId
-    ? mirror.getNode(nodeId)
-    : replayer.iframe.contentDocument?.body.querySelector(selector);
-  // const node = mirror.getNode(nodeId);
-
-  console.log('found node to highlight', node);
-=======
 export function highlightNode(replayer: Replayer, props: AddHighlightParams) {
   // @ts-expect-error mouseTail is private
   const {mouseTail, wrapper} = replayer;
@@ -97,7 +67,6 @@
     'nodeId' in props
       ? mirror.getNode(props.nodeId)
       : replayer.iframe.contentDocument?.body.querySelector(props.selector);
->>>>>>> cfbcc941
 
   // TODO(replays): There is some sort of race condition here when you "rewind" a replay,
   // mirror will be empty and highlight does not get added because node is null
