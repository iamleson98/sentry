--- conflicted
+++ resolved
@@ -276,9 +276,5 @@
 `;
 
 const StyledSearchBar = styled(SearchBar)`
-<<<<<<< HEAD
-  margin-top: ${p => p.theme.space(2)};
-=======
-  margin: ${space(2)} 0;
->>>>>>> 4e1db534
+  margin: ${p => p.theme.space(2)} 0;
 `;