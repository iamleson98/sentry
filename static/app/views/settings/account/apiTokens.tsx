import {
  addErrorMessage,
  addLoadingMessage,
  addSuccessMessage,
} from 'sentry/actionCreators/indicator';
import {LinkButton} from 'sentry/components/button';
import EmptyMessage from 'sentry/components/emptyMessage';
import ExternalLink from 'sentry/components/links/externalLink';
import LoadingError from 'sentry/components/loadingError';
import LoadingIndicator from 'sentry/components/loadingIndicator';
import Panel from 'sentry/components/panels/panel';
import PanelBody from 'sentry/components/panels/panelBody';
import PanelHeader from 'sentry/components/panels/panelHeader';
import SentryDocumentTitle from 'sentry/components/sentryDocumentTitle';
import {t, tct} from 'sentry/locale';
import type {InternalAppApiToken} from 'sentry/types/user';
import {
  getApiQueryData,
  setApiQueryData,
  useApiQuery,
  useMutation,
  useQueryClient,
} from 'sentry/utils/queryClient';
import useApi from 'sentry/utils/useApi';
import ApiTokenRow from 'sentry/views/settings/account/apiTokenRow';
import SettingsPageHeader from 'sentry/views/settings/components/settingsPageHeader';
import TextBlock from 'sentry/views/settings/components/text/textBlock';

const PAGE_TITLE = t('User Auth Tokens');
const API_TOKEN_QUERY_KEY = ['/api-tokens/'] as const;

export function ApiTokens() {
  const api = useApi();
  const queryClient = useQueryClient();

  const {
    data: tokenList,
    isPending,
    isError,
    refetch,
  } = useApiQuery<InternalAppApiToken[]>(API_TOKEN_QUERY_KEY, {staleTime: 0});

  const {mutate: deleteToken} = useMutation({
    mutationFn: (token: InternalAppApiToken) => {
      return api.requestPromise('/api-tokens/', {
        method: 'DELETE',
        data: {tokenId: token.id},
      });
    },
    onMutate: token => {
      addLoadingMessage();
<<<<<<< HEAD
      queryClient.cancelQueries({
        queryKey: API_TOKEN_QUERY_KEY,
      });

      const previous = getApiQueryData<InternalAppApiToken[]>(
        queryClient,
        API_TOKEN_QUERY_KEY
      );

      setApiQueryData<InternalAppApiToken[]>(
        queryClient,
        API_TOKEN_QUERY_KEY,
        oldTokenList => {
          return oldTokenList?.filter(tk => tk.id !== token.id);
        }
      );

=======
      queryClient.cancelQueries({queryKey: API_TOKEN_QUERY_KEY});

      const previous = getApiQueryData<InternalAppApiToken[]>(
        queryClient,
        API_TOKEN_QUERY_KEY
      );

      setApiQueryData<InternalAppApiToken[]>(
        queryClient,
        API_TOKEN_QUERY_KEY,
        oldTokenList => {
          return oldTokenList?.filter(tk => tk.id !== token.id);
        }
      );

>>>>>>> c8a79ce6
      return {previous};
    },
    onSuccess: _data => {
      addSuccessMessage(t('Removed token'));
    },
    onError: (_error, _variables, context) => {
      addErrorMessage(t('Unable to remove token. Please try again.'));

      if (context?.previous) {
        setApiQueryData<InternalAppApiToken[]>(
          queryClient,
          API_TOKEN_QUERY_KEY,
          context.previous
        );
      }
    },
    onSettled: () => {
<<<<<<< HEAD
      queryClient.invalidateQueries({
        queryKey: API_TOKEN_QUERY_KEY,
      });
=======
      queryClient.invalidateQueries({queryKey: API_TOKEN_QUERY_KEY});
>>>>>>> c8a79ce6
    },
  });

  if (isPending) {
    return <LoadingIndicator />;
  }

  if (isError) {
    return <LoadingError onRetry={refetch} />;
  }

  const isEmpty = !Array.isArray(tokenList) || tokenList.length === 0;

  const action = (
    <LinkButton
      priority="primary"
      size="sm"
      to="/settings/account/api/auth-tokens/new-token/"
    >
      {t('Create New Token')}
    </LinkButton>
  );

  return (
    <SentryDocumentTitle title={PAGE_TITLE}>
      <SettingsPageHeader title={PAGE_TITLE} action={action} />
      <TextBlock>
        {t(
          "Authentication tokens allow you to perform actions against the Sentry API on behalf of your account. They're the easiest way to get started using the API."
        )}
      </TextBlock>
      <TextBlock>
        {tct(
          'For more information on how to use the web API, see our [link:documentation].',
          {
            link: <ExternalLink href="https://docs.sentry.io/api/" />,
          }
        )}
      </TextBlock>
      <Panel>
        <PanelHeader>{t('Auth Token')}</PanelHeader>

        <PanelBody>
          {isEmpty && (
            <EmptyMessage>
              {t("You haven't created any authentication tokens yet.")}
            </EmptyMessage>
          )}

          {tokenList?.map(token => (
            <ApiTokenRow key={token.id} token={token} onRemove={deleteToken} canEdit />
          ))}
        </PanelBody>
      </Panel>
    </SentryDocumentTitle>
  );
}

export default ApiTokens;<|MERGE_RESOLUTION|>--- conflicted
+++ resolved
@@ -49,25 +49,6 @@
     },
     onMutate: token => {
       addLoadingMessage();
-<<<<<<< HEAD
-      queryClient.cancelQueries({
-        queryKey: API_TOKEN_QUERY_KEY,
-      });
-
-      const previous = getApiQueryData<InternalAppApiToken[]>(
-        queryClient,
-        API_TOKEN_QUERY_KEY
-      );
-
-      setApiQueryData<InternalAppApiToken[]>(
-        queryClient,
-        API_TOKEN_QUERY_KEY,
-        oldTokenList => {
-          return oldTokenList?.filter(tk => tk.id !== token.id);
-        }
-      );
-
-=======
       queryClient.cancelQueries({queryKey: API_TOKEN_QUERY_KEY});
 
       const previous = getApiQueryData<InternalAppApiToken[]>(
@@ -83,7 +64,6 @@
         }
       );
 
->>>>>>> c8a79ce6
       return {previous};
     },
     onSuccess: _data => {
@@ -101,13 +81,7 @@
       }
     },
     onSettled: () => {
-<<<<<<< HEAD
-      queryClient.invalidateQueries({
-        queryKey: API_TOKEN_QUERY_KEY,
-      });
-=======
       queryClient.invalidateQueries({queryKey: API_TOKEN_QUERY_KEY});
->>>>>>> c8a79ce6
     },
   });
 
