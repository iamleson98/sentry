/**
 * AccountSecurityDetails is only displayed when user is enrolled in the 2fa method.
 * It displays created + last used time of the 2fa method.
 *
 * Also displays 2fa method specific details.
 */
import {Fragment} from 'react';
import styled from '@emotion/styled';

import {addErrorMessage, addSuccessMessage} from 'sentry/actionCreators/indicator';
import {Button, LinkButton} from 'sentry/components/button';
import CircleIndicator from 'sentry/components/circleIndicator';
import {DateTime} from 'sentry/components/dateTime';
import LoadingError from 'sentry/components/loadingError';
import LoadingIndicator from 'sentry/components/loadingIndicator';
import SentryDocumentTitle from 'sentry/components/sentryDocumentTitle';
import {Tooltip} from 'sentry/components/tooltip';
import {t} from 'sentry/locale';
import {space} from 'sentry/styles/space';
import type {Authenticator, AuthenticatorDevice} from 'sentry/types/auth';
import {useApiQuery, useMutation, useQueryClient} from 'sentry/utils/queryClient';
import useApi from 'sentry/utils/useApi';
import {useNavigate} from 'sentry/utils/useNavigate';
import {useParams} from 'sentry/utils/useParams';
import RecoveryCodes from 'sentry/views/settings/account/accountSecurity/components/recoveryCodes';
import RemoveConfirm from 'sentry/views/settings/account/accountSecurity/components/removeConfirm';
import U2fEnrolledDetails from 'sentry/views/settings/account/accountSecurity/components/u2fEnrolledDetails';
import SettingsPageHeader from 'sentry/views/settings/components/settingsPageHeader';
import TextBlock from 'sentry/views/settings/components/text/textBlock';

const ENDPOINT = '/users/me/authenticators/';
const getAuthenticatorQueryKey = (authId: string) => [`${ENDPOINT}${authId}/`] as const;

interface AuthenticatorDateProps {
  /**
   * Can be null or a Date object.
   * Component will have value "never" if it is null
   */
  date: string | null;
  label: string;
}

function AuthenticatorDate({label, date}: AuthenticatorDateProps) {
  return (
    <Fragment>
      <DateLabel>{label}</DateLabel>
      <div>{date ? <DateTime date={date} /> : t('never')}</div>
    </Fragment>
  );
}

interface Props {
  deleteDisabled: boolean;
  onRegenerateBackupCodes: () => void;
}

function AccountSecurityDetails({deleteDisabled, onRegenerateBackupCodes}: Props) {
  const api = useApi();
  const queryClient = useQueryClient();
  const navigate = useNavigate();
  const {authId} = useParams<{authId: string}>();

  const {
    data: authenticator,
    isPending: isAuthenticatorPending,
    isError,
    refetch,
  } = useApiQuery<Authenticator>(getAuthenticatorQueryKey(authId), {
    staleTime: 0,
  });

  const {mutate: remove, isPending: isRemoveLoading} = useMutation({
    mutationFn: ({id, device}: {id: string; device?: AuthenticatorDevice}) => {
      // if the device is defined, it means that U2f is being removed
      // reason for adding a trailing slash is a result of the endpoint on line 109 needing it but it can't be set there as if deviceId is None, the route will end with '//'
      const deviceId = device ? `${device.key_handle}/` : '';
      return api.requestPromise(`${ENDPOINT}${id}/${deviceId}`, {
        method: 'DELETE',
      });
    },
    onSuccess: (_, {device}) => {
      const deviceName = device ? device.name : t('Authenticator');
      addSuccessMessage(t('%s has been removed', deviceName));
    },
    onError: (_, {device}) => {
      const deviceName = device ? device.name : t('Authenticator');
      addErrorMessage(t('Error removing %s', deviceName));
    },
    onSettled: () => {
      queryClient.invalidateQueries({queryKey: getAuthenticatorQueryKey(authId)});
    },
  });

  const {mutate: rename, isPending: isRenameLoading} = useMutation({
    mutationFn: ({
      id,
      device,
      name,
    }: {
      device: AuthenticatorDevice;
      id: string;
      name: string;
    }) => {
      return api.requestPromise(`${ENDPOINT}${id}/${device.key_handle}/`, {
        method: 'PUT',
        data: {
          name,
        },
      });
    },
    onSuccess: () => {
      navigate(`/settings/account/security/mfa/${authId}`);
      addSuccessMessage(t('Device was renamed'));
    },
    onError: () => {
      addErrorMessage(t('Error renaming the device'));
    },
    onSettled: () => {
<<<<<<< HEAD
      queryClient.invalidateQueries({
        queryKey: getAuthenticatorQueryKey(authId),
      });
=======
      queryClient.invalidateQueries({queryKey: getAuthenticatorQueryKey(authId)});
>>>>>>> 5d6def28
    },
  });

  const handleRemove = (device?: AuthenticatorDevice) => {
    if (!authenticator?.authId) {
      return;
    }
    remove({id: authenticator.authId, device});
  };

  const handleRename = (device: AuthenticatorDevice, deviceName: string) => {
    if (!authenticator?.authId) {
      return;
    }
    rename({id: authenticator.authId, device, name: deviceName});
  };

  if (isAuthenticatorPending || isRemoveLoading || isRenameLoading) {
    return <LoadingIndicator />;
  }

  if (isError) {
    return <LoadingError onRetry={refetch} />;
  }

  return (
    <SentryDocumentTitle title={t('Security')}>
      <SettingsPageHeader
        title={
          <Fragment>
            <span>{authenticator.name}</span>
            <AuthenticatorStatus
              data-test-id={`auth-status-${
                authenticator.isEnrolled ? 'enabled' : 'disabled'
              }`}
              enabled={authenticator.isEnrolled}
            />
          </Fragment>
        }
        action={
          <AuthenticatorActions>
            {authenticator.isEnrolled && authenticator.allowRotationInPlace && (
              <LinkButton
                to={`/settings/account/security/mfa/${authenticator.id}/enroll/`}
              >
                {t('Rotate Secret Key')}
              </LinkButton>
            )}
            {authenticator.isEnrolled && authenticator.removeButton && (
              <Tooltip
                title={t(
                  "Two-factor authentication is required for at least one organization you're a member of."
                )}
                disabled={!deleteDisabled}
              >
                <RemoveConfirm onConfirm={handleRemove} disabled={deleteDisabled}>
                  <Button priority="danger">{authenticator.removeButton}</Button>
                </RemoveConfirm>
              </Tooltip>
            )}
          </AuthenticatorActions>
        }
      />

      <TextBlock>{authenticator.description}</TextBlock>

      <AuthenticatorDates>
        <AuthenticatorDate label={t('Created at')} date={authenticator.createdAt} />
        <AuthenticatorDate label={t('Last used')} date={authenticator.lastUsedAt} />
      </AuthenticatorDates>

      <U2fEnrolledDetails
        isEnrolled={authenticator.isEnrolled}
        id={authenticator.id}
        devices={authenticator.devices}
        onRemoveU2fDevice={handleRemove}
        onRenameU2fDevice={handleRename}
      />

      {authenticator.isEnrolled && authenticator.phone && (
        <PhoneWrapper>
          {t('Confirmation codes are sent to the following phone number')}:
          <Phone>{authenticator.phone}</Phone>
        </PhoneWrapper>
      )}

      <RecoveryCodes
        onRegenerateBackupCodes={onRegenerateBackupCodes}
        isEnrolled={authenticator.isEnrolled}
        codes={authenticator.codes}
      />
    </SentryDocumentTitle>
  );
}

export default AccountSecurityDetails;

const AuthenticatorStatus = styled(CircleIndicator)`
  margin-left: ${space(1)};
`;

const AuthenticatorActions = styled('div')`
  display: flex;
  justify-content: center;
  align-items: center;

  > * {
    margin-left: ${space(1)};
  }
`;

const AuthenticatorDates = styled('div')`
  display: grid;
  gap: ${space(2)};
  grid-template-columns: max-content auto;
`;

const DateLabel = styled('span')`
  font-weight: ${p => p.theme.fontWeightBold};
`;

const PhoneWrapper = styled('div')`
  margin-top: ${space(4)};
`;

const Phone = styled('span')`
  font-weight: ${p => p.theme.fontWeightBold};
  margin-left: ${space(1)};
`;<|MERGE_RESOLUTION|>--- conflicted
+++ resolved
@@ -116,13 +116,7 @@
       addErrorMessage(t('Error renaming the device'));
     },
     onSettled: () => {
-<<<<<<< HEAD
-      queryClient.invalidateQueries({
-        queryKey: getAuthenticatorQueryKey(authId),
-      });
-=======
       queryClient.invalidateQueries({queryKey: getAuthenticatorQueryKey(authId)});
->>>>>>> 5d6def28
     },
   });
 
