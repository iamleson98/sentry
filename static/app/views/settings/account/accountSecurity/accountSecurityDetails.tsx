--- conflicted
+++ resolved
@@ -69,11 +69,7 @@
     staleTime: 0,
   });
 
-<<<<<<< HEAD
   const {mutate: remove, isPending: isRemoveLoading} = useMutation({
-=======
-  const {mutate: remove, isLoading: isRemoveLoading} = useMutation({
->>>>>>> c8a79ce6
     mutationFn: ({id, device}: {id: string; device?: AuthenticatorDevice}) => {
       // if the device is defined, it means that U2f is being removed
       // reason for adding a trailing slash is a result of the endpoint on line 109 needing it but it can't be set there as if deviceId is None, the route will end with '//'
@@ -91,21 +87,11 @@
       addErrorMessage(t('Error removing %s', deviceName));
     },
     onSettled: () => {
-<<<<<<< HEAD
-      queryClient.invalidateQueries({
-        queryKey: getAuthenticatorQueryKey(authId),
-      });
+      queryClient.invalidateQueries({queryKey: getAuthenticatorQueryKey(authId)});
     },
   });
 
   const {mutate: rename, isPending: isRenameLoading} = useMutation({
-=======
-      queryClient.invalidateQueries(getAuthenticatorQueryKey(authId));
-    },
-  });
-
-  const {mutate: rename, isLoading: isRenameLoading} = useMutation({
->>>>>>> c8a79ce6
     mutationFn: ({
       id,
       device,
@@ -130,13 +116,9 @@
       addErrorMessage(t('Error renaming the device'));
     },
     onSettled: () => {
-<<<<<<< HEAD
       queryClient.invalidateQueries({
         queryKey: getAuthenticatorQueryKey(authId),
       });
-=======
-      queryClient.invalidateQueries(getAuthenticatorQueryKey(authId));
->>>>>>> c8a79ce6
     },
   });
 
