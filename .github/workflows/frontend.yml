name: frontend

on:
  push:
    branches:
      - master
  pull_request:

# Cancel in progress workflows on pull_requests.
# https://docs.github.com/en/actions/using-jobs/using-concurrency#example-using-a-fallback-value
concurrency:
  group: ${{ github.workflow }}-${{ github.head_ref || github.run_id }}
  cancel-in-progress: true

env:
  # hack for https://github.com/actions/cache/issues/810#issuecomment-1222550359
  SEGMENT_DOWNLOAD_TIMEOUT_MINS: 3
  NODE_OPTIONS: '--max-old-space-size=4096'

jobs:
  files-changed:
    name: detect what files changed
    runs-on: ubuntu-22.04
    timeout-minutes: 3
    # Map a step output to a job output
    outputs:
      lintable_css_in_js_modified_files: ${{ steps.changes.outputs.lintable_css_in_js_modified_files }}
      lintable_css_in_js_rules_changed: ${{ steps.changes.output.lintable_css_in_js_rules_changed }}
      lintable_modified_files: ${{ steps.changes.outputs.lintable_modified_files }}
      lintable_rules_changed: ${{ steps.changes.outputs.lintable_rules_changed }}
      testable_and_modified_files: ${{ steps.changes.outputs.testable_and_modified_files }}
      testable_rules_changed: ${{ steps.changes.outputs.testable_rules_changed }}
      frontend_src: ${{ steps.changes.outputs.frontend_src }}
    steps:
      - uses: actions/checkout@b4ffde65f46336ab88eb53be808477a3936bae11 # v4.1.1

      - name: Check for frontend file changes
        uses: dorny/paths-filter@0bc4621a3135347011ad047f9ecf449bf72ce2bd # v3.0.0
        id: changes
        with:
          token: ${{ github.token }}
          filters: .github/file-filters.yml
          list-files: shell

  typescript-and-lint:
    if: needs.files-changed.outputs.frontend_src == 'true'
    needs: files-changed
    name: typescript and lint
    runs-on: ubuntu-22.04
    steps:
      - uses: actions/checkout@b4ffde65f46336ab88eb53be808477a3936bae11 # v4.1.1

      - name: Internal github app token
        id: token
        uses: getsentry/action-github-app-token@d4b5da6c5e37703f8c3b3e43abb5705b46e159cc # v3.0.0
        continue-on-error: true
        with:
          app_id: ${{ vars.SENTRY_INTERNAL_APP_ID }}
          private_key: ${{ secrets.SENTRY_INTERNAL_APP_PRIVATE_KEY }}

      - uses: getsentry/action-setup-volta@e4939d337b83760d13a9d7030a6f68c9d0ee7581 # v2.0.0

      - name: Install dependencies
        id: dependencies
        run: yarn install --frozen-lockfile

      # Setup custom tsc matcher, see https://github.com/actions/setup-node/issues/97
      - name: setup matchers
        run: |
          echo "::remove-matcher owner=masters::"
          echo "::add-matcher::.github/tsc.json"
          echo "::add-matcher::.github/eslint-stylish.json"

      - name: lint
        if: github.ref == 'refs/heads/master' || needs.files-changed.outputs.lintable_rules_changed != 'true' || needs.files-changed.outputs.lintable_css_in_js_rules_changed != 'true'
        run: |
          yarn lint:biome
          yarn lint:prettier
          yarn lint:js
          yarn lint:css

      - name: biome
        if: github.ref != 'refs/heads/master'
        run: yarn fix:biome

      - name: prettier (changed files only)
        if: github.ref != 'refs/heads/master' && needs.files-changed.outputs.lintable_rules_changed != 'true'
        run: yarn prettier --write ${{ needs.files-changed.outputs.lintable_modified_files }}

      - name: eslint (changed files only)
        if: github.ref != 'refs/heads/master' && needs.files-changed.outputs.lintable_rules_changed != 'true'
        run: yarn eslint --fix ${{ needs.files-changed.outputs.lintable_modified_files }}

      - name: stylelint (changed files only)
        if: github.ref != 'refs/heads/master' && needs.files-changed.outputs.lintable_css_in_js_rules_changed != 'true'
        run: yarn stylelint ${{ needs.files-changed.outputs.lintable_css_in_js_modified_files }}

      # Check (and error) for dirty working tree for forks
      # Reason being we need a different token to auto commit changes and
      # forks do not have access to said token
      - name: Check for dirty git working tree (forks)
        if: github.ref != 'refs/heads/master' && steps.token.outcome != 'success'
        run: |
          git diff --quiet || (echo '::error ::lint produced file changes, run linter locally and try again' && exit 1)

      # If working tree is dirty, commit and update if we have a token
      - name: Commit any eslint fixed files
<<<<<<< HEAD
        if: github.ref != 'refs/heads/master' && steps.token.outcome == 'success'
        uses: getsentry/action-github-commit@748c31dd78cffe76f51bef49a0be856b6effeda7 # v1.1.0
=======
        if: steps.token.outcome == 'success' && github.ref != 'refs/heads/master'
        uses: getsentry/action-github-commit@31f6706ca1a7b9ad6d22c1b07bf3a92eabb05632 # v2.0.0
>>>>>>> 393ead21
        with:
          github-token: ${{ steps.token.outputs.token }}
          message: ':hammer_and_wrench: apply eslint style fixes'

      - name: tsc
        run: yarn tsc -p config/tsconfig.ci.json

  frontend-jest-tests:
    if: github.ref == 'refs/heads/master' || needs.files-changed.outputs.testable_rules_changed == 'true'
    needs: files-changed
    name: Jest
    # If you change the runs-on image, you must also change the runner in jest-balance.yml
    # so that the balancer runs in the same environment as the tests.
    runs-on: ubuntu-22.04
    timeout-minutes: 30
    strategy:
      # This helps not having to run multiple jobs because one fails, thus, reducing resource usage
      # and reducing the risk that one of many runs would turn red again (read: intermittent tests)
      fail-fast: false
      matrix:
        # XXX: When updating this, make sure you also update CI_NODE_TOTAL.
        instance: [0, 1, 2, 3]

    steps:
      - uses: actions/checkout@b4ffde65f46336ab88eb53be808477a3936bae11 # v4.1.1
        name: Checkout sentry

        with:
          # Avoid codecov error message related to SHA resolution:
          # https://github.com/codecov/codecov-bash/blob/7100762afbc822b91806a6574658129fe0d23a7d/codecov#L891
          fetch-depth: '2'

      - uses: getsentry/action-setup-volta@e4939d337b83760d13a9d7030a6f68c9d0ee7581 # v2.0.0

      - name: node_modules cache
        uses: actions/cache@13aacd865c20de90d75de3b17ebe84f7a17d57d2 # v4.0.0
        id: nodemodulescache
        with:
          path: node_modules
          key: ${{ runner.os }}-node-modules-${{ hashFiles('yarn.lock', 'api-docs/yarn.lock') }}

      - name: Install Javascript Dependencies
        if: steps.nodemodulescache.outputs.cache-hit != 'true'
        run: yarn install --frozen-lockfile

      - name: jest
        env:
          GITHUB_PR_SHA: ${{ github.event.pull_request.head.sha || github.sha }}
          GITHUB_PR_REF: ${{ github.event.pull_request.head.ref || github.ref }}
          # XXX: CI_NODE_TOTAL must be hardcoded to the length of strategy.matrix.instance.
          #      Otherwise, if there are other things in the matrix, using strategy.job-total
          #      wouldn't be correct. Also, if this increases, make sure to also increase
          #      `flags.frontend.after_n_builds` in `codecov.yml`.
          CI_NODE_TOTAL: 4
          CI_NODE_INDEX: ${{ matrix.instance }}
          # Disable testing-library from printing out any of of the DOM to
          # stdout. No one actually looks through this in CI, they're just
          # going to run it locally.
          #
          # This quiets up the logs quite a bit.
          DEBUG_PRINT_LIMIT: 0
        run: |
          JEST_TESTS=$(yarn -s jest --listTests --json) yarn test-ci --forceExit

      # We only upload coverage data for FE changes since it conflicts with
      # codecov's carry forward functionality.
      # Upload coverage data even if running the tests step fails since
      # it reduces large coverage fluctuations.
      - name: Handle artifacts
        uses: ./.github/actions/artifacts
        if: always()
        with:
          files: .artifacts/coverage/*
          type: frontend
          token: ${{ secrets.CODECOV_TOKEN }}

  # This check runs once all dependant jobs have passed
  # It symbolizes that all required Frontend checks have succesfully passed (Or skipped)
  # This check is the only required Github check
  frontend-required-check:
    needs: [files-changed, frontend-jest-tests, typescript-and-lint]
    name: Frontend
    # This is necessary since a failed/skipped dependent job would cause this job to be skipped
    if: always()
    runs-on: ubuntu-22.04
    steps:
      # If any jobs we depend on fail, we will fail since this is a required check
      # NOTE: A timeout is considered a failure
      - name: Check for failures
        if: contains(needs.*.result, 'failure') || contains(needs.*.result, 'cancelled')
        run: |
          echo "One of the dependent jobs have failed. You may need to re-run it." && exit 1<|MERGE_RESOLUTION|>--- conflicted
+++ resolved
@@ -105,13 +105,8 @@
 
       # If working tree is dirty, commit and update if we have a token
       - name: Commit any eslint fixed files
-<<<<<<< HEAD
         if: github.ref != 'refs/heads/master' && steps.token.outcome == 'success'
-        uses: getsentry/action-github-commit@748c31dd78cffe76f51bef49a0be856b6effeda7 # v1.1.0
-=======
-        if: steps.token.outcome == 'success' && github.ref != 'refs/heads/master'
         uses: getsentry/action-github-commit@31f6706ca1a7b9ad6d22c1b07bf3a92eabb05632 # v2.0.0
->>>>>>> 393ead21
         with:
           github-token: ${{ steps.token.outputs.token }}
           message: ':hammer_and_wrench: apply eslint style fixes'
